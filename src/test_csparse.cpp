/*==============================================================================
 *     File: test_csparse.cpp
 *  Created: 2024-10-01 21:07
 *   Author: Bernie Roesler
 *
 *  Description: Basic test of my CSparse implementation.
 *
 *============================================================================*/

#define CATCH_CONFIG_MAIN  // tell the compiler to define `main()`

#include <catch2/catch_test_macros.hpp>
#include <catch2/matchers/catch_matchers_all.hpp>

#include <algorithm>  // reverse
#include <cmath>
#include <iostream>
#include <fstream>
#include <map>
#include <numeric>    // iota
#include <optional>   // nullopt
#include <random>
#include <string>
#include <sstream>
#include <vector>

#include "csparse.h"

using namespace cs;

using Catch::Approx;
using Catch::Matchers::AllTrue;
using Catch::Matchers::WithinAbs;
using Catch::Matchers::UnorderedEquals;

constexpr double tol = 1e-14;


/** Compare two matrices for equality.
 *
 * @note This function expects the matrices to be in canonical form.
 *
 * @param C       the matrix to test
 * @param expect  the expected matrix
 */
auto compare_canonical(
    const CSCMatrix& C,
	const CSCMatrix& expect,
	bool values=true,
	double tol=1e-14
)
{
    REQUIRE(C.has_canonical_format());
    REQUIRE(expect.has_canonical_format());
    CHECK(C.nnz() == expect.nnz());
    CHECK(C.shape() == expect.shape());
    CHECK(C.indptr() == expect.indptr());
    CHECK(C.indices() == expect.indices());
    if (values) {
        for (csint p = 0; p < C.nnz(); p++) {
            REQUIRE_THAT(C.data()[p], WithinAbs(expect.data()[p], tol));
        }
    }
}


/** Compare two matrices for equality.
 *
 * @note This function does not require the matrices to be in canonical form.
 *
 * @param C       the matrix to test
 * @param expect  the expected matrix
 */
auto compare_noncanonical(
    const CSCMatrix& C,
	const CSCMatrix& expect,
    bool values=true,
	double tol=1e-14
)
{
    REQUIRE(C.nnz() == expect.nnz());
    REQUIRE(C.shape() == expect.shape());

    auto [M, N] = C.shape();

    if (values) {
        // Need to check all elements of the matrix because operator() combines
        // duplicate entries, whereas just going through the non-zeros of one
        // matrix does not combine those duplicates.
        for (csint i = 0; i < M; i++) {
            for (csint j = 0; j < N; j++) {
                REQUIRE_THAT(C(i, j), WithinAbs(expect(i, j), tol));
            }
        }
    }
}


auto compare_matrices(
    const CSCMatrix& C,
	const CSCMatrix& expect,
	bool values=true,
	double tol=1e-14
)
{
    if (C.has_canonical_format() && expect.has_canonical_format()) {
        compare_canonical(C, expect, values, tol);
    } else {
        compare_noncanonical(C, expect, values, tol);
    }
}


// TODO figure out how to use the "spaceship" operator<=> to define all
// of the comparisons in one fell swoop?
// A: May only work if we define a wrapper class on std::vector and define the
//    operator within the class vs. scalars.

/** Return a boolean vector comparing each individual element.
 *
 * @param vec   a vector of doubles.
 * @param c     the value against which to compare
 * @return out  a vector whose elements are vec[i] <=> c.
 */
// std::vector<bool> operator<=>(const std::vector<double>& vec, const double c)
// {
//     std::vector<bool> out(vec.size());

//     for (auto const& v : vec) {
//         if (v < c) {
//             out.push_back(std::strong_ordering::less);
//         } else if (v > c) {
//             out.push_back(std::strong_ordering::greater);
//         } else {
//             out.push_back(std::strong_ordering::equal);
//         }
//     }

//     return out;
// }


/** Return a boolean vector comparing each individual element.
 *
 * @param vec   a vector of doubles
 * @param c     the value against which to compare
 * @param comp  the comparison function for elements of the vector and scalar
 *
 * @return out  a vector whose elements are vec[i] <=> c.
 */
std::vector<bool> compare_vec(
    const std::vector<double>& vec,
    const double c,
    std::function<bool(double, double)> comp
    )
{
    std::vector<bool> out;
    out.reserve(vec.size());
    for (const auto& v : vec) {
        out.push_back(comp(v, c));
    }
    return out;
}


// Create the comparison operators by passing the single comparison function to
// our vector comparison function.
std::vector<bool> operator>=(const std::vector<double>& vec, const double c)
{
    return compare_vec(vec, c, std::greater_equal<double>());
}


std::vector<bool> operator!=(const std::vector<double>& vec, const double c)
{
    return compare_vec(vec, c, std::not_equal_to<double>());
}


std::vector<bool> is_close(
    const std::vector<double>& a,
    const std::vector<double>& b,
    const double tol=1e-14
    )
{
    assert(a.size() == b.size());

    std::vector<bool> out(a.size());
    for (int i = 0; i < a.size(); i++) {
        out[i] = (std::fabs(a[i] - b[i]) < tol);
    }

    return out;
}


/*------------------------------------------------------------------------------
 *         Utilities
 *----------------------------------------------------------------------------*/
TEST_CASE("Vector ops", "[vector]")
{
    std::vector<double> a = {1, 2, 3};

    SECTION("Scale a vector") {
        std::vector<double> expect = {2, 4, 6};

        REQUIRE((2 * a) == expect);
        REQUIRE((a * 2) == expect);
    }

    SECTION("Add two vectors") {
        std::vector<double> b = {4, 5, 6};

        REQUIRE((a + b) == std::vector<double>{5, 7, 9});
    }

    SECTION("Negate a vector") {
        REQUIRE(-a == std::vector<double>{-1, -2, -3});
    }

    SECTION("Subtract two vectors") {
        std::vector<double> b = {4, 5, 6};

        REQUIRE((a - b) == std::vector<double>{-3, -3, -3});
    }
}


TEST_CASE("Cumsum", "[vector]")
{
    std::vector<csint> a = {1, 1, 1, 1};
    std::vector<csint> c = cumsum(a);
    std::vector<csint> expect = {0, 1, 2, 3, 4};
    REQUIRE(c == expect);
    REQUIRE(&a != &c);
}


TEST_CASE("Vector permutations", "[vector]")
{
    std::vector<double> b = {0, 1, 2, 3, 4};
    std::vector<csint> p = {2, 0, 1, 4, 3};

    REQUIRE(pvec(p, b) == std::vector<double>{2, 0, 1, 4, 3});
    REQUIRE(ipvec(p, b) == std::vector<double>{1, 2, 0, 4, 3});
    REQUIRE(inv_permute(p) == std::vector<csint>{1, 2, 0, 4, 3});
    REQUIRE(pvec(inv_permute(p), b) == ipvec(p, b));
    REQUIRE(ipvec(inv_permute(p), b) == pvec(p, b));
}


TEST_CASE("Argsort", "[vector]")
{
    SECTION("Vector of doubles") {
        std::vector<double> v = {5.6, 6.9, 42.0, 1.7, 9.0};
        REQUIRE(argsort(v) == std::vector<csint> {3, 0, 1, 4, 2});
    }

    SECTION("Vector of ints") {
        std::vector<int> v = {5, 6, 42, 1, 9};
        REQUIRE(argsort(v) == std::vector<csint> {3, 0, 1, 4, 2});
    }
}


TEST_CASE("Vector norms", "[vector]")
{
    std::vector<double> v = {3, 4};

    SECTION("L0 norm") {
        REQUIRE(norm(v, 0) == 2);
    }

    SECTION("L1 norm") {
        REQUIRE(norm(v, 1) == 7);
    }

    SECTION("L2 norm") {
        REQUIRE(norm(v, 2) == Approx(5.0));
    }

    SECTION("LPI norm") {
        double pi = 4 * atan(1.0);  // pi = 3.14159...
        REQUIRE(norm(v, pi) == Approx(4.457284396597481));
    }

    SECTION("Linf norm") {
        REQUIRE(norm(v, INFINITY) == 4);
    }
}


/*------------------------------------------------------------------------------
 *         Matrix Functions
 *----------------------------------------------------------------------------*/
TEST_CASE("COOMatrix Constructors", "[COOMatrix]")
{
    SECTION("Empty constructor") {
        COOMatrix A;

        REQUIRE(A.nnz() == 0);
        REQUIRE(A.nzmax() == 0);
        REQUIRE(A.shape() == Shape{0, 0});
    }

    SECTION("Make new from given shape") {
        COOMatrix A {{56, 37}};
        REQUIRE(A.nnz() == 0);
        REQUIRE(A.nzmax() == 0);
        REQUIRE(A.shape() == Shape{56, 37});
    }

    SECTION("Allocate new from shape and nzmax") {
        int nzmax = 1e4;
        COOMatrix A {{56, 37}, nzmax};
        REQUIRE(A.nnz() == 0);
        REQUIRE(A.nzmax() >= nzmax);
        REQUIRE(A.shape() == Shape{56, 37});
    }

}


TEST_CASE("COOMatrix from (v, i, j) literals.", "[COOMatrix]")
{
    // See Davis pp 7-8, Eqn (2.1)
    std::vector<csint>  i = {2,    1,    3,    0,    1,    3,    3,    1,    0,    2};
    std::vector<csint>  j = {2,    0,    3,    2,    1,    0,    1,    3,    0,    1};
    std::vector<double> v = {3.0,  3.1,  1.0,  3.2,  2.9,  3.5,  0.4,  0.9,  4.5,  1.7};
    COOMatrix A {v, i, j};

    SECTION("Attributes") {
        REQUIRE(A.nnz() == 10);
        REQUIRE(A.nzmax() >= 10);
        REQUIRE(A.shape() == Shape{4, 4});
        REQUIRE(A.row() == i);
        REQUIRE(A.column() == j);
        REQUIRE(A.data() == v);
    }

    SECTION("Printing") {
        std::stringstream s;

        SECTION("Print short") {
            std::string expect =
                "<COOrdinate Sparse matrix\n"
                "        with 10 stored elements and shape (4, 4)>\n";

            A.print(s);  // default verbose=false

            REQUIRE(s.str() == expect);
        }

        SECTION("Print verbose") {
            std::string expect =
                "<COOrdinate Sparse matrix\n"
                "        with 10 stored elements and shape (4, 4)>\n"
                "(2, 2): 3\n"
                "(1, 0): 3.1\n"
                "(3, 3): 1\n"
                "(0, 2): 3.2\n"
                "(1, 1): 2.9\n"
                "(3, 0): 3.5\n"
                "(3, 1): 0.4\n"
                "(1, 3): 0.9\n"
                "(0, 0): 4.5\n"
                "(2, 1): 1.7\n";

            SECTION("Print from function") {
                A.print(s, true);  // FIXME memory leak?
                REQUIRE(s.str() == expect);
            }

            SECTION("Print from operator<< overload") {
                s << A;  // FIXME memory leak?
                REQUIRE(s.str() == expect);
            }
        }

        // Clear the stringstream to prevent memory leaks
        s.str("");
        s.clear();
    }

    SECTION("Assign an existing element to create a duplicate") {
        A.assign(3, 3, 56.0);

        REQUIRE(A.nnz() == 11);
        REQUIRE(A.nzmax() >= 11);
        REQUIRE(A.shape() == Shape{4, 4});
        // REQUIRE_THAT(A(3, 3), WithinAbs(57.0, tol));
    }

    SECTION("Assign a new element that changes the dimensions") {
        A.assign(4, 3, 69.0);

        REQUIRE(A.nnz() == 11);
        REQUIRE(A.nzmax() >= 11);
        REQUIRE(A.shape() == Shape{5, 4});
        // REQUIRE_THAT(A(4, 3), WithinAbs(69.0, tol));
    }

    SECTION("Exercise 2.5: Assign a dense submatrix") {
        std::vector<csint> rows = {2, 3, 4};
        std::vector<csint> cols = {4, 5, 6};
        std::vector<double> vals = {1, 2, 3, 4, 5, 6, 7, 8, 9};

        A.assign(rows, cols, vals);

        REQUIRE(A.nnz() == 19);
        REQUIRE(A.nzmax() >= 19);
        REQUIRE(A.shape() == Shape{5, 7});
        // std::cout << "A = " << std::endl << A;  // rows sorted
        // std::cout << "A.compress() = " << std::endl << A.compress();  // cols sorted
    }

    SECTION("Tranpose") {
        COOMatrix A_T = A.transpose();
        COOMatrix A_TT = A.T();

        REQUIRE(A_T.row() == j);
        REQUIRE(A_T.column() == i);
        REQUIRE(A_T.row() == A_TT.row());
        REQUIRE(A_T.column() == A_TT.column());
        REQUIRE(&A != &A_T);
    }

    SECTION("Read from a file") {
        std::ifstream fp("./data/t1");
        COOMatrix F {fp};

        REQUIRE(A.row() == F.row());
        REQUIRE(A.column() == F.column());
        REQUIRE(A.data() == F.data());
    }

    SECTION("Conversion to dense array: Column-major") {
        std::vector<double> expect = {
            4.5, 3.1, 0.0, 3.5,
            0.0, 2.9, 1.7, 0.4,
            3.2, 0.0, 3.0, 0.0,
            0.0, 0.9, 0.0, 1.0
        };

        REQUIRE(A.to_dense_vector() == expect);
        REQUIRE(A.to_dense_vector('F') == expect);
    }

    SECTION("Conversion to dense array: Row-major") {
        std::vector<double> expect = {
            4.5, 0.0, 3.2, 0.0,
            3.1, 2.9, 0.0, 0.9,
            0.0, 1.7, 3.0, 0.0,
            3.5, 0.4, 0.0, 1.0
        };

        REQUIRE(A.to_dense_vector('C') == expect);
    }

    SECTION("Generate random matrix") {
        double density = 0.25;
        csint M = 5, N = 10;
        unsigned int seed = 56;  // seed for reproducibility
        COOMatrix A = COOMatrix::random(M, N, density, seed);

        REQUIRE(A.shape() == Shape{M, N});
        REQUIRE(A.nnz() == (csint)(density * M * N));
    }
}


TEST_CASE("CSCMatrix", "[CSCMatrix]")
{
    COOMatrix A = davis_example_small();
    CSCMatrix C = A.compress();  // unsorted columns

    // std::cout << "C = \n" << C;
    SECTION("Attributes") {
        std::vector<csint> indptr_expect  = {  0,             3,             6,        8,  10};
        std::vector<csint> indices_expect = {  1,   3,   0,   1,   3,   2,   2,   0,   3,   1};
        std::vector<double> data_expect   = {3.1, 3.5, 4.5, 2.9, 0.4, 1.7, 3.0, 3.2, 1.0, 0.9};

        REQUIRE(C.nnz() == 10);
        REQUIRE(C.nzmax() >= 10);
        REQUIRE(C.shape() == Shape{4, 4});
        REQUIRE(C.indptr() == indptr_expect);
        REQUIRE(C.indices() == indices_expect);
        REQUIRE(C.data() == data_expect);
    }

    SECTION ("CSCMatrix printing") {
        std::stringstream s;

        SECTION("Print short") {
            std::string expect =
                "<Compressed Sparse Column matrix\n"
                "        with 10 stored elements and shape (4, 4)>\n";

            C.print(s);  // default verbose=false

            REQUIRE(s.str() == expect);
        }

        SECTION("Print verbose") {
            std::string expect =
                "<Compressed Sparse Column matrix\n"
                "        with 10 stored elements and shape (4, 4)>\n"
                "(1, 0): 3.1\n"
                "(3, 0): 3.5\n"
                "(0, 0): 4.5\n"
                "(1, 1): 2.9\n"
                "(3, 1): 0.4\n"
                "(2, 1): 1.7\n"
                "(2, 2): 3\n"
                "(0, 2): 3.2\n"
                "(3, 3): 1\n"
                "(1, 3): 0.9\n";

            SECTION("Print from function") {
                C.print(s, true);  // FIXME memory leak?
                REQUIRE(s.str() == expect);
            }

            SECTION("Print from operator<< overload") {
                s << C;  // FIXME memory leak?
                REQUIRE(s.str() == expect);
            }
        }

        // Clear the stringstream to prevent memory leaks
        s.str("");
        s.clear();
    }

    SECTION("Indexing: unsorted, without duplicates") {
        std::vector<csint> indptr = C.indptr();
        std::vector<csint> indices = C.indices();
        std::vector<double> data = C.data();
        csint N = C.shape()[1];

        for (csint j = 0; j < N; j++) {
            for (csint p = indptr[j]; p < indptr[j+1]; p++) {
                REQUIRE(C(indices[p], j) == data[p]);
            }
        }

    }

    SECTION("Indexing: unsorted, with a duplicate") {
        const CSCMatrix C = A.assign(3, 3, 56.0).compress();

        // NOTE "double& operator()" function is being called when we are
        // trying to compare the value. Not sure why.
        // A: The non-const version is called when C is non-const. If C is
        // const, then the const version is called.
        REQUIRE_THAT(C(3, 3), WithinAbs(57.0, tol));
    }

    // The transpose -> use indexing to test A(i, j) == A(j, i)
    SECTION("Transpose") {
        // lambda to test on M == N, M < N, M > N
        auto transpose_test = [](CSCMatrix C) {
            CSCMatrix C_T = C.transpose();

            auto [M, N] = C.shape();

            REQUIRE(C.nnz() == C_T.nnz());
            REQUIRE(M == C_T.shape()[1]);
            REQUIRE(N == C_T.shape()[0]);

            for (csint i = 0; i < M; i++) {
                for (csint j = 0; j < N; j++) {
                    REQUIRE(C(i, j) == C_T(j, i));
                }
            }
        };

        SECTION("Square matrix M == N") {
            transpose_test(C);  // shape = {4, 4}
        }

        SECTION("Non-square matrix M < N") {
            transpose_test(A.assign(0, 4, 1.6).compress()); // shape = {4, 5}
        }

        SECTION("Non-square matrix M > N") {
            transpose_test(A.assign(4, 0, 1.6).compress()); // shape = {5, 4}
        }

        SECTION("Symbolic Transpose") {
            CSCMatrix C_T = C.transpose(false);

            auto [M, N] = C.shape();

            REQUIRE(C_T.data().empty());
            REQUIRE(C.nnz() == C_T.nnz());
            REQUIRE(M == C_T.shape()[1]);
            REQUIRE(N == C_T.shape()[0]);
        }
    }

    SECTION("Sort rows/columns") {
        // On non-square matrix M != N
        C = A.assign(0, 4, 1.6).compress();  // {4, 5}

        auto sort_test = [](const CSCMatrix& Cs) {
            Shape shape_expect = {4, 5};
            std::vector<csint> indptr_expect  = {  0,             3,             6,        8,       10, 11};
            std::vector<csint> indices_expect = {  0,   1,   3,   1,   2,   3,   0,   2,   1,   3,   0};
            std::vector<double> data_expect   = {4.5, 3.1, 3.5, 2.9, 1.7, 0.4, 3.2, 3.0, 0.9, 1.0, 1.6};

            CHECK(Cs.shape() == shape_expect);
            CHECK(Cs.has_sorted_indices());
            CHECK(Cs.indptr() == indptr_expect);
            CHECK(Cs.indices() == indices_expect);
            REQUIRE(Cs.data() == data_expect);
        };

        SECTION("Two transposes") {
            sort_test(C.tsort());
        }

        SECTION("qsort") {
            sort_test(C.qsort());
        }

        SECTION("Efficient two transposes") {
            sort_test(C.sort());
        }
    }

    SECTION("Sum duplicates") {
        C = A.assign(0, 2, 100.0)
             .assign(3, 0, 100.0)
             .assign(2, 1, 100.0)
             .compress()
             .sum_duplicates();

        REQUIRE_THAT(C(0, 2), WithinAbs(103.2, tol));
        REQUIRE_THAT(C(3, 0), WithinAbs(103.5, tol));
        REQUIRE_THAT(C(2, 1), WithinAbs(101.7, tol));
    }

    SECTION("Droptol") {
        C = davis_example_small().compress().droptol(2.0);

        REQUIRE(C.nnz() == 6);
        REQUIRE(C.shape() == Shape{4, 4});
        REQUIRE_THAT(C.data() >= 2.0, AllTrue());
    }

    SECTION("Dropzeros") {
        // Assign explicit zeros
        C = davis_example_small()
            .assign(0, 1, 0.0)
            .assign(2, 1, 0.0)
            .assign(3, 1, 0.0)
            .compress();

        REQUIRE(C.nnz() == 13);

        C.dropzeros();

        REQUIRE(C.nnz() == 10);
        REQUIRE_THAT(C.data() != 0.0, AllTrue());
    }

    SECTION("1-norm") {
        REQUIRE_THAT(C.norm(), WithinAbs(11.1, tol));
    }

    SECTION("Frobenius norm") {
        double expect = 8.638286867197685;  // computed in MATLAB and numpy
        REQUIRE_THAT(C.fronorm(), WithinAbs(expect, tol));
    }

    SECTION("Exercise 2.2: Conversion to COOMatrix") {
        auto convert_test = [](const COOMatrix& B) {
            // Columns are sorted, but not rows
            std::vector<csint>  expect_i = {  1,   3,   0,   1,   3,   2,   2,   0,   3,   1};
            std::vector<csint>  expect_j = {  0,   0,   0,   1,   1,   1,   2,   2,   3,   3};
            std::vector<double> expect_v = {3.1, 3.5, 4.5, 2.9, 0.4, 1.7, 3.0, 3.2, 1.0, 0.9};

            REQUIRE(B.nnz() == 10);
            REQUIRE(B.nzmax() >= 10);
            REQUIRE(B.shape() == Shape{4, 4});
            REQUIRE(B.row() == expect_i);
            REQUIRE(B.column() == expect_j);
            REQUIRE(B.data() == expect_v);
        };

        SECTION("As constructor") {
            COOMatrix B {C};  // via constructor
            convert_test(B);
        }

        SECTION("As function") {
            COOMatrix B = C.tocoo();  // via member function
            convert_test(B);
        }
    }

    // (inverse)
    SECTION("Exercise 2.16: Conversion to dense array in column-major format") {
        // Column-major order
        std::vector<double> expect = {
            4.5, 3.1, 0.0, 3.5,
            0.0, 2.9, 1.7, 0.4,
            3.2, 0.0, 3.0, 0.0,
            0.0, 0.9, 0.0, 1.0
        };

        REQUIRE(A.tocsc().to_dense_vector() == expect);  // canonical form
        REQUIRE(C.to_dense_vector() == expect);          // non-canonical form
    }

    SECTION("Conversion to dense array in row-major format") {
        // Row-major order
        std::vector<double> expect = {
            4.5, 0.0, 3.2, 0.0,
            3.1, 2.9, 0.0, 0.9,
            0.0, 1.7, 3.0, 0.0,
            3.5, 0.4, 0.0, 1.0
        };

        REQUIRE(A.tocsc().to_dense_vector('C') == expect);  // canonical form
        REQUIRE(C.to_dense_vector('C') == expect);          // non-canonical form
    }
}


TEST_CASE("Canonical format", "[CSCMatrix][COOMatrix]")
{
    std::vector<csint> indptr_expect  = {  0,               3,                 6,        8,  10};
    std::vector<csint> indices_expect = {  0,   1,     3,   1,     2,   3,     0,   2,   1,   3};
    std::vector<double> data_expect   = {4.5, 3.1, 103.5, 2.9, 101.7, 0.4, 103.2, 3.0, 0.9, 1.0};

    COOMatrix A = (
        davis_example_small()        // unsorted matrix
        .assign(0, 2, 100.0)  // assign duplicates
        .assign(3, 0, 100.0)
        .assign(2, 1, 100.0)
        .assign(0, 1, 0.0)    // assign zero entries
        .assign(2, 2, 0.0)
        .assign(3, 1, 0.0)
    );

    REQUIRE(A.nnz() == 16);

    // Convert to canonical format
    CSCMatrix C = A.tocsc();  // as member function

    // Duplicates summed
    REQUIRE(C.nnz() == 10);
    REQUIRE_THAT(C(0, 2), WithinAbs(103.2, tol));
    REQUIRE_THAT(C(3, 0), WithinAbs(103.5, tol));
    REQUIRE_THAT(C(2, 1), WithinAbs(101.7, tol));
    // No non-zeros
    REQUIRE_THAT(C.data() != 0.0, AllTrue());
    // Sorted entries
    REQUIRE(C.indptr() == indptr_expect);
    REQUIRE(C.indices() == indices_expect);
    REQUIRE(C.data() == data_expect);
    // Flags set
    REQUIRE(C.has_sorted_indices());
    REQUIRE(C.has_canonical_format());
    REQUIRE_FALSE(C.is_symmetric());

    SECTION("Constructor") {
        CSCMatrix B {A};
        REQUIRE(C.indptr() == B.indptr());
        REQUIRE(C.indices() == B.indices());
        REQUIRE(C.data() == B.data());
    }

    SECTION("Indexing") {
        std::vector<csint> indptr = C.indptr();
        std::vector<csint> indices = C.indices();
        std::vector<double> data = C.data();
        csint N = C.shape()[1];

        for (csint j = 0; j < N; j++) {
            for (csint p = indptr[j]; p < indptr[j+1]; p++) {
                REQUIRE(C(indices[p], j) == data[p]);
            }
        }
    }
}


TEST_CASE("Exercise 2.13: Is_symmetric.") {
    std::vector<csint>  i = {0, 1, 2};
    std::vector<csint>  j = {0, 1, 2};
    std::vector<double> v = {1, 2, 3};

    SECTION("Diagonal matrix") {
        CSCMatrix A = COOMatrix(v, i, j).tocsc();
        REQUIRE(A.is_symmetric());
    }

    SECTION("Non-symmetric matrix with off-diagonals") {
        CSCMatrix A = COOMatrix(v, i, j)
                       .assign(0, 1, 1.0)
                       .tocsc();
        REQUIRE_FALSE(A.is_symmetric());
    }

    SECTION("Symmetric matrix with off-diagonals") {
        CSCMatrix A = COOMatrix(v, i, j)
                       .assign(0, 1, 1.0)
                       .assign(1, 0, 1.0)
                       .tocsc();
        REQUIRE(A.is_symmetric());
    }
}


/*------------------------------------------------------------------------------
 *          Math Operations
 *----------------------------------------------------------------------------*/
TEST_CASE("Matrix-(dense) vector multiply + addition.", "[math]")
{
    auto multiply_test = [](
        const CSCMatrix& A,
        const std::vector<double>& x,
        const std::vector<double>& y,
        const std::vector<double>& expect_Ax,
        const std::vector<double>& expect_Axpy
        )
    {
        std::vector<double> zero(y.size());
        REQUIRE_THAT(is_close(A.gaxpy(x, zero),   expect_Ax,   tol), AllTrue());
        REQUIRE_THAT(is_close(A.gaxpy(x, y),      expect_Axpy, tol), AllTrue());
        REQUIRE_THAT(is_close(A.T().gatxpy(x, y), expect_Axpy, tol), AllTrue());
        REQUIRE_THAT(is_close(A.dot(x),            expect_Ax,   tol), AllTrue());
        REQUIRE_THAT(is_close((A * x),             expect_Ax,   tol), AllTrue());
        REQUIRE_THAT(is_close((A * x + y),         expect_Axpy, tol), AllTrue());
    };

    SECTION("A non-square matrix.") {
        CSCMatrix A = COOMatrix(
            std::vector<double> {1, 1, 2},
            std::vector<csint>  {0, 1, 2},
            std::vector<csint>  {0, 1, 1}
        ).tocsc();

        std::vector<double> x = {1, 2};
        std::vector<double> y = {1, 2, 3};

        // A @ x + y
        std::vector<double> expect_Ax   = {1, 2, 4};
        std::vector<double> expect_Axpy = {2, 4, 7};

        multiply_test(A, x, y, expect_Ax, expect_Axpy);
    }

    SECTION("A symmetric (diagonal) matrix.") {
        CSCMatrix A = COOMatrix(
            std::vector<double> {1, 2, 3},
            std::vector<csint>  {0, 1, 2},
            std::vector<csint>  {0, 1, 2}
        ).compress();

        std::vector<double> x = {1, 2, 3};
        std::vector<double> y = {9, 6, 1};

        // A @ x + y
        std::vector<double> expect_Ax   = {1, 4, 9};
        std::vector<double> expect_Axpy = {10, 10, 10};

        multiply_test(A, x, y, expect_Ax, expect_Axpy);
        REQUIRE_THAT(is_close(A.sym_gaxpy(x, y),  expect_Axpy, tol), AllTrue());
    }

    SECTION("An arbitrary non-symmetric matrix.") {
        COOMatrix Ac = davis_example_small();
        CSCMatrix A = Ac.compress();

        std::vector<double> x = {1, 2, 3, 4};
        std::vector<double> y = {1, 1, 1, 1};

        // A @ x + y
        std::vector<double> expect_Ax   = {14.1, 12.5, 12.4,  8.3};
        std::vector<double> expect_Axpy = {15.1, 13.5, 13.4,  9.3};

        multiply_test(A, x, y, expect_Ax, expect_Axpy);

        // COOMatrix
        REQUIRE_THAT(is_close(Ac.dot(x), expect_Ax, tol), AllTrue());
        REQUIRE_THAT(is_close((Ac * x),  expect_Ax, tol), AllTrue());
    }

    SECTION("An arbitrary symmetric matrix.") {
        // See Davis pp 7-8, Eqn (2.1)
        std::vector<csint>  i = {  0,   1,   3,   0,   1,   2,   1,   2,   0,   3};
        std::vector<csint>  j = {  0,   0,   0,   1,   1,   1,   2,   2,   3,   3};
        std::vector<double> v = {4.5, 3.1, 3.5, 3.1, 2.9, 1.7, 1.7, 3.0, 3.5, 1.0};
        CSCMatrix A = COOMatrix(v, i, j).compress();

        std::vector<double> x = {1, 2, 3, 4};
        std::vector<double> y = {1, 1, 1, 1};

        // A @ x + y
        std::vector<double> expect_Axpy = {25.7, 15.0, 13.4,  8.5};

        REQUIRE_THAT(is_close(A.sym_gaxpy(x, y), expect_Axpy, tol), AllTrue());
    }
}


TEST_CASE("Exercise 2.27: Matrix-(dense) matrix multiply + addition.")
{
    CSCMatrix A = davis_example_small().compress();

    SECTION("Identity op") {
        std::vector<double> I = {
            1, 0, 0, 0,
            0, 1, 0, 0,
            0, 0, 1, 0,
            0, 0, 0, 1
        };

        std::vector<double> Z(16, 0);

        CSCMatrix expect = A;

        compare_matrices(CSCMatrix(A.gaxpy_col(I, Z), {4, 4}), expect);
        compare_matrices(CSCMatrix(A.T().gatxpy_col(I, Z), {4, 4}), expect);
    }

    SECTION("Arbitrary square matrix in column-major format") {
        std::vector<double> A_dense = A.to_dense_vector();

        // A.T @ A + A in column-major format
        std::vector<double> expect = {
            46.61, 13.49, 14.4 ,  9.79,
            10.39, 14.36,  6.8 ,  3.41,
            17.6 ,  5.1 , 22.24,  0.0 ,
             6.29,  3.91,  0.0 ,  2.81
        };

        std::vector<double> C_col = A.T().gaxpy_col(A_dense, A_dense);
        std::vector<double> C_block = A.T().gaxpy_block(A_dense, A_dense);
        std::vector<double> CT_col = A.gatxpy_col(A_dense, A_dense);
        std::vector<double> CT_block = A.gatxpy_block(A_dense, A_dense);

        REQUIRE_THAT(is_close(C_col, expect, tol), AllTrue());
        REQUIRE_THAT(is_close(C_block, expect, tol), AllTrue());
        REQUIRE_THAT(is_close(CT_col, expect, tol), AllTrue());
        REQUIRE_THAT(is_close(CT_block, expect, tol), AllTrue());
    }

    SECTION("Arbitrary square matrix in row-major format") {
        std::vector<double> A_dense = A.to_dense_vector('C');

        // A.T @ A + A in row-major format
        std::vector<double> expect = {
            46.61, 10.39, 17.6 ,  6.29,
            13.49, 14.36,  5.1 ,  3.91,
            14.4 ,  6.8 , 22.24,  0.0 ,
             9.79,  3.41,  0.0 ,  2.81
        };

        std::vector<double> C = A.T().gaxpy_row(A_dense, A_dense);
        std::vector<double> CT = A.gatxpy_row(A_dense, A_dense);

        REQUIRE_THAT(is_close(C, expect, tol), AllTrue());
        REQUIRE_THAT(is_close(CT, expect, tol), AllTrue());
    }

    SECTION("Non-square matrix in column-major format.") {
        CSCMatrix Ab = A.slice(0, 4, 0, 3);  // {4, 3}
        std::vector<double> Ac_dense = A.slice(0, 3, 0, 4).to_dense_vector();
        std::vector<double> A_dense = A.to_dense_vector();

        // Ab @ Ac + A in column-major format
        std::vector<double> expect = {
            24.75, 26.04,  5.27, 20.49,
             5.44, 11.31, 11.73,  1.56,
            27.2 ,  9.92, 12.0 , 11.2 ,
             0.0 ,  3.51,  1.53,  1.36
        };

        REQUIRE_THAT(is_close(Ab.gaxpy_col(Ac_dense, A_dense), expect, tol),
                     AllTrue());
        REQUIRE_THAT(is_close(Ab.gaxpy_block(Ac_dense, A_dense), expect, tol),
                     AllTrue());
        REQUIRE_THAT(is_close(Ab.T().gatxpy_col(Ac_dense, A_dense), expect, tol),
                     AllTrue());
        REQUIRE_THAT(is_close(Ab.T().gatxpy_block(Ac_dense, A_dense), expect, tol),
                     AllTrue());
    }

    SECTION("Non-square matrix in row-major format.") {
        CSCMatrix Ab = A.slice(0, 4, 0, 3);  // {4, 3}
        std::vector<double> Ac_dense = A.slice(0, 3, 0, 4).to_dense_vector('C');
        std::vector<double> A_dense = A.to_dense_vector('C');

        // Ab @ Ac + A in row-major format
        std::vector<double> expect = {
            24.75,  5.44, 27.2 ,  0.0 ,
            26.04, 11.31,  9.92,  3.51,
             5.27, 11.73, 12.0 ,  1.53,
            20.49,  1.56, 11.2 ,  1.36
        };

        REQUIRE_THAT(is_close(Ab.gaxpy_row(Ac_dense, A_dense), expect, tol),
                     AllTrue());
        REQUIRE_THAT(is_close(Ab.T().gatxpy_row(Ac_dense, A_dense), expect, tol),
                     AllTrue());
    }
}


TEST_CASE("Matrix-matrix multiply.", "[math]")
{
    SECTION("Square matrices") {
        // Build matrices with sorted columns
        CSCMatrix E = E_mat();
        CSCMatrix A = A_mat();

        // See: Strang, p 25
        // EA = [[ 2, 1, 1],
        //       [ 0,-8,-2],
        //       [-2, 7, 2]]

        CSCMatrix expect = COOMatrix(
            std::vector<double> {2, -2, 1, -8, 7, 1, -2, 2},  // vals
            std::vector<csint>  {0,  2, 0,  1, 2, 0,  1, 2},  // rows
            std::vector<csint>  {0,  0, 1,  1, 1, 2,  2, 2}   // cols
        ).tocsc();

        auto multiply_test = [](
            const CSCMatrix& C,
            const CSCMatrix& E,
            const CSCMatrix& A,
            const CSCMatrix& expect
        ) {
            auto [M, N] = C.shape();

            REQUIRE(M == E.shape()[0]);
            REQUIRE(N == A.shape()[1]);

            for (csint i = 0; i < M; i++) {
                for (csint j = 0; j < N; j++) {
                    REQUIRE_THAT(C(i, j), WithinAbs(expect(i, j), tol));
                }
            }
        };

        SECTION("CSCMatrix::dot (aka cs_multiply)") {
            CSCMatrix C = E * A;
            multiply_test(C, E, A, expect);
        }

        SECTION("Dot_2x two-pass multiply") {
            CSCMatrix C = E.dot_2x(A);
            multiply_test(C, E, A, expect);
        }
    }

    SECTION("Arbitrary size matrices") {
        // >>> A
        // ===
        // array([[1, 2, 3, 4],
        //        [5, 6, 7, 8]])
        // >>> B
        // ===
        // array([[ 1,  2,  3],
        //        [ 4,  5,  6],
        //        [ 7,  8,  9],
        //        [10, 11, 12]])
        // >>> A @ B
        // ===
        // array([[ 70,  80,  90],
        //        [158, 184, 210]])

        CSCMatrix A = COOMatrix(
            std::vector<double> {1, 2, 3, 4, 5, 6, 7, 8},  // vals
            std::vector<csint>  {0, 0, 0, 0, 1, 1, 1, 1},  // rows
            std::vector<csint>  {0, 1, 2, 3, 0, 1, 2, 3}   // cols
        ).compress();

        CSCMatrix B = COOMatrix(
            std::vector<double> {1, 2, 3, 4, 5, 6, 7, 8, 9, 10, 11, 12},  // vals
            std::vector<csint>  {0, 0, 0, 1, 1, 1, 2, 2, 2,  3,  3,  3},  // rows
            std::vector<csint>  {0, 1, 2, 0, 1, 2, 0, 1, 2,  0,  1,  2}   // cols
        ).compress();

        CSCMatrix expect = COOMatrix(
            std::vector<double> {70, 80, 90, 158, 184, 210},  // vals
            std::vector<csint>  { 0,  0,  0,   1,   1,   1},  // rows
            std::vector<csint>  { 0,  1,  2,   0,   1,   2}   // cols
        ).compress();

        SECTION("M < N") {
            CSCMatrix C = A * B;
            auto [M, N] = C.shape();

            REQUIRE(M == A.shape()[0]);
            REQUIRE(N == B.shape()[1]);

            compare_matrices(C, expect);
        }

        SECTION("M > N") {
            CSCMatrix CT = B.T() * A.T();
            auto [N, M] = CT.shape();

            REQUIRE(M == A.shape()[0]);
            REQUIRE(N == B.shape()[1]);

            compare_matrices(CT, expect.T());
        }
    }
}


TEST_CASE("Exercise 2.18: Sparse Vector-Vector Multiply", "[math]")
{
    // Sparse column vectors *without* sorting columns.
    CSCMatrix x = COOMatrix(
        std::vector<double> {4.5, 3.1, 3.5, 2.9, 1.7, 0.4},
        std::vector<csint>  {0, 1, 3, 5, 6, 7},
        std::vector<csint>  (6, 0)
    ).compress();

    CSCMatrix y = COOMatrix(
        std::vector<double> {3.2, 3.0, 0.9, 1.0},
        std::vector<csint>  {0, 2, 5, 7},
        std::vector<csint>  (4, 0)
    ).compress();

    double expect = 17.41;

    SECTION("Unsorted indices") {
        CHECK_THAT(x.T() * y, WithinAbs(expect, tol));
        REQUIRE_THAT(x.vecdot(y), WithinAbs(expect, tol));
    }

    SECTION("Sorted indices") {
        x.sort();
        y.sort();

        CHECK_THAT(x.T() * y, WithinAbs(expect, tol));
        REQUIRE_THAT(x.vecdot(y), WithinAbs(expect, tol));
    }
}


TEST_CASE("Scaling by a constant", "[math]")
{
    std::vector<csint> i{{0, 0, 0, 1, 1, 1}};  // rows
    std::vector<csint> j{{0, 1, 2, 0, 1, 2}};  // cols

    CSCMatrix A = COOMatrix(
        std::vector<double> {1, 2, 3, 4, 5, 6},
        i, j
    ).compress();

    CSCMatrix expect = COOMatrix(
        std::vector<double> {0.1, 0.2, 0.3, 0.4, 0.5, 0.6},
        i, j
    ).compress();

    auto [M, N] = A.shape();

    // Operator overloading
    CSCMatrix C = 0.1 * A;

    for (csint i = 0; i < M; i++) {
        for (csint j = 0; j < N; j++) {
            REQUIRE_THAT(C(i, j), WithinAbs(expect(i, j), tol));
        }
    }
}


TEST_CASE("Exercise 2.4: Scale rows and columns", "[math]")
{
    CSCMatrix A = davis_example_small().compress();

    // Diagonals of R and C to compute RAC
    std::vector<double> r = {1, 2, 3, 4},
                        c = {1.0, 0.5, 0.25, 0.125};

    // expect_RAC = array([[ 4.5  ,  0.   ,  0.8  ,  0.   ],
    //                     [ 6.2  ,  2.9  ,  0.   ,  0.225],
    //                     [ 0.   ,  2.55 ,  2.25 ,  0.   ],
    //                     [14.   ,  0.8  ,  0.   ,  0.5  ]])

    std::vector<csint> expect_i = {0, 1, 3, 1, 2, 3, 0, 2, 1, 3};
    std::vector<csint> expect_j = {0, 0, 0, 1, 1, 1, 2, 2, 3, 3};
    std::vector<double> expect_v = {4.5, 6.2, 14.0, 2.9, 2.55, 0.8, 0.8, 2.25, 0.225, 0.5};
    CSCMatrix expect_RAC = COOMatrix(expect_v, expect_i, expect_j).compress();

    CSCMatrix RAC = A.scale(r, c);

    auto [M, N] = A.shape();

    for (csint i = 0; i < M; i++) {
        for (csint j = 0; j < N; j++) {
            REQUIRE_THAT(RAC(i, j), WithinAbs(expect_RAC(i, j), tol));
        }
    }
}


TEST_CASE("Matrix-matrix addition.", "[math]")
{
    SECTION("Non-square matrices") {
        // >>> A
        // ===
        // array([[1, 2, 3],
        //        [4, 5, 6]])
        // >>> B
        // ===
        // array([[1, 1, 1]
        //        [1, 1, 1]])
        // >>> 0.1 * B + 9.0 * C
        // ===
        // array([[9.1, 9.2, 9.3],
        //        [9.4, 9.5, 9.6]])

        std::vector<csint> i{{0, 0, 0, 1, 1, 1}};  // rows
        std::vector<csint> j{{0, 1, 2, 0, 1, 2}};  // cols

        CSCMatrix A = COOMatrix(
            std::vector<double> {1, 2, 3, 4, 5, 6},
            i, j
        ).compress();

        CSCMatrix B = COOMatrix(
            std::vector<double> {1, 1, 1, 1, 1, 1},
            i, j
        ).compress();

        SECTION("Addition") {
            CSCMatrix expect = COOMatrix(
                std::vector<double> {9.1, 9.2, 9.3, 9.4, 9.5, 9.6},
                i, j
            ).compress();

            // Function definition
            CSCMatrix Cf = add_scaled(A, B, 0.1, 9.0);

            // Operator overloading
            CSCMatrix C = 0.1 * A + 9.0 * B;

            compare_matrices(C, expect);
            compare_matrices(Cf, expect);
        }

        SECTION("Subtraction") {
            CSCMatrix expect = COOMatrix(
                std::vector<double> {0, 1, 2, 3, 4, 5},
                i, j
            ).compress();

            // Function definition
            CSCMatrix Cf = add_scaled(A, B, 1.0, -1.0);

            // Operator overloading
            CSCMatrix C = A - B;

            compare_matrices(C, expect);
            compare_matrices(Cf, expect);
        }
    }

    SECTION("Sparse column vectors") {
        CSCMatrix a = COOMatrix(
            std::vector<double> {4.5, 3.1, 3.5, 2.9, 0.4},
            std::vector<csint>  {0, 1, 3, 5, 7},
            std::vector<csint>  (5, 0)
        ).tocsc();

        CSCMatrix b = COOMatrix(
            std::vector<double> {3.2, 3.0, 0.9, 1.0},
            std::vector<csint>  {0, 2, 5, 7},
            std::vector<csint>  (4, 0)
        ).tocsc();

        CSCMatrix expect = COOMatrix(
            std::vector<double> {7.7, 3.1, 3.0, 3.5, 3.8, 1.4},
            std::vector<csint>  {0, 1, 2, 3, 5, 7},
            std::vector<csint>  (6, 0)
        ).tocsc();

        auto [M, N] = a.shape();

        SECTION("Operator") {
            CSCMatrix C = a + b;

            REQUIRE(C.shape() == a.shape());

            for (csint i = 0; i < M; i++) {
                for (csint j = 0; j < N; j++) {
                    REQUIRE_THAT(C(i, j), WithinAbs(expect(i, j), tol));
                }
            }
        }

        SECTION("Exercise 2.21: Saxpy") {
            std::vector<csint> expect_w(M);
            for (auto i : expect.indices()) {
                expect_w[i] = 1;
            }

            // Initialize workspaces
            std::vector<csint> w(M);
            std::vector<double> x(M);

            w = saxpy(a, b, w, x);

            REQUIRE(w == expect_w);
        }
    }
}


TEST_CASE("Matrix permutation", "[permute]")
{
    CSCMatrix A = davis_example_small().compress();

    SECTION("No-op") {
        std::vector<csint> p = {0, 1, 2, 3};
        std::vector<csint> q = {0, 1, 2, 3};

        CSCMatrix C = A.permute(inv_permute(p), q);

        compare_matrices(C, A);
        compare_matrices(A.permute_rows(p), A);
        compare_matrices(A.permute_cols(q), A);
    }

    SECTION("Row permutation") {
        std::vector<csint> p = {1, 0, 2, 3};
        std::vector<csint> q = {0, 1, 2, 3};

        // See Davis pp 7-8, Eqn (2.1)
        CSCMatrix expect = COOMatrix(
            std::vector<double> {3.0,  3.1,  1.0,  3.2,  2.9,  3.5,  0.4,  0.9,  4.5,  1.7},
            std::vector<csint>  {2,    0,    3,    1,    0,    3,    3,    0,    1,    2},
            std::vector<csint>  {2,    0,    3,    2,    1,    0,    1,    3,    0,    1}
        ).tocsc();

        CSCMatrix C = A.permute(inv_permute(p), q);

        compare_matrices(C, expect);
        compare_matrices(A.permute_rows(inv_permute(p)), expect);
    }

    SECTION("Column permutation") {
        std::vector<csint> p = {0, 1, 2, 3};
        std::vector<csint> q = {1, 0, 2, 3};

        // See Davis pp 7-8, Eqn (2.1)
        CSCMatrix expect = COOMatrix(
            std::vector<double> {3.0,  3.1,  1.0,  3.2,  2.9,  3.5,  0.4,  0.9,  4.5,  1.7},
            std::vector<csint>  {2,    1,    3,    0,    1,    3,    3,    1,    0,    2},
            std::vector<csint>  {2,    1,    3,    2,    0,    1,    0,    3,    1,    0}
        ).tocsc();

        CSCMatrix C = A.permute(inv_permute(p), q);

        compare_matrices(C, expect);
        compare_matrices(A.permute_cols(q), expect);
    }

    SECTION("Both row and column permutation") {
        std::vector<csint> p = {3, 0, 2, 1};
        std::vector<csint> q = {2, 1, 3, 0};

        // See Davis pp 7-8, Eqn (2.1)
        CSCMatrix expect = COOMatrix(
            std::vector<double> {3.0,  3.1,  1.0,  3.2,  2.9,  3.5,  0.4,  0.9,  4.5,  1.7},
            std::vector<csint>  {2,    3,    0,    1,    3,    0,    0,    3,    1,    2},
            std::vector<csint>  {0,    3,    2,    0,    1,    3,    1,    2,    3,    1}
        ).tocsc();

        std::vector<csint> p_inv = inv_permute(p);
        CSCMatrix C = A.permute(p_inv, q);

        compare_matrices(C, expect);
        compare_matrices(A.permute_rows(p_inv).permute_cols(q), expect);

        SECTION("Symbolic permutation") {
            CSCMatrix Cs = A.permute(inv_permute(p), q, false);  // no values
            CSCMatrix Cs2 = A.permute_rows(p_inv, false).permute_cols(q, false);
            CHECK(Cs.data().empty());
            CHECK(Cs2.data().empty());
            compare_matrices(Cs, expect, false);
            compare_matrices(Cs2, expect, false);
        }
    }

    SECTION("Symperm") {
        // Define a symmetric matrix by zero-ing out below-diagonal entries in A
        A.assign(1, 0, 0.0)
         .assign(2, 1, 0.0)
         .assign(3, 0, 0.0)
         .assign(3, 1, 0.0)
         .dropzeros();

        std::vector<csint> p = {3, 0, 2, 1};

        // See Davis pp 7-8, Eqn (2.1)
        CSCMatrix expect = COOMatrix(
            std::vector<double> {3.0,  1.0,  3.2,  2.9,  0.9,  4.5},
            std::vector<csint>  {2,    0,    1,    3,    0,    1},
            std::vector<csint>  {2,    0,    2,    3,    3,    1}
        ).tocsc();

        CSCMatrix C = A.symperm(inv_permute(p));

        compare_matrices(C, expect);

        SECTION("Symbolic permutation") {
            CSCMatrix Cs = A.symperm(inv_permute(p), false);  // no values
            CHECK(Cs.data().empty());
            compare_matrices(Cs, expect, false);
        }
    }

    SECTION("Exercise 2.26: Non-permuted transpose") {
        std::vector<csint> p = {0, 1, 2, 3};
        std::vector<csint> q = {0, 1, 2, 3};

        CSCMatrix expect = A.T();
        CSCMatrix C = A.permute_transpose(inv_permute(p), inv_permute(q));

        compare_matrices(C, expect);
    }

    SECTION("Row-permuted transpose") {
        std::vector<csint> p = {3, 0, 1, 2};
        std::vector<csint> q = {0, 1, 2, 3};

        // See Davis pp 7-8, Eqn (2.1)
        CSCMatrix expect = COOMatrix(
            std::vector<double> {3.0,  3.1,  1.0,  3.2,  2.9,  3.5,  0.4,  0.9,  4.5,  1.7},
            std::vector<csint>  {3,    2,    0,    1,    2,    0,    0,    2,    1,    3},
            std::vector<csint>  {2,    0,    3,    2,    1,    0,    1,    3,    0,    1}
        ).tocsc().T();

        CSCMatrix C = A.permute_transpose(inv_permute(p), inv_permute(q));

        compare_matrices(C, expect);
    }

    SECTION("Column-permuted transpose") {
        std::vector<csint> p = {0, 1, 2, 3};
        std::vector<csint> q = {3, 0, 1, 2};

        // See Davis pp 7-8, Eqn (2.1)
        CSCMatrix expect = COOMatrix(
            std::vector<double> {3.0,  3.1,  1.0,  3.2,  2.9,  3.5,  0.4,  0.9,  4.5,  1.7},
            std::vector<csint>  {2,    1,    3,    0,    1,    3,    3,    1,    0,    2},
            std::vector<csint>  {3,    1,    0,    3,    2,    1,    2,    0,    1,    2}
        ).tocsc().T();

        CSCMatrix C = A.permute_transpose(inv_permute(p), inv_permute(q));

        compare_matrices(C, expect);
    }

    SECTION("Permuted transpose") {
        std::vector<csint> p = {3, 0, 2, 1};
        std::vector<csint> q = {2, 1, 3, 0};

        // See Davis pp 7-8, Eqn (2.1)
        CSCMatrix expect = COOMatrix(
            std::vector<double> {3.0,  3.1,  1.0,  3.2,  2.9,  3.5,  0.4,  0.9,  4.5,  1.7},
            std::vector<csint>  {2,    3,    0,    1,    3,    0,    0,    3,    1,    2},
            std::vector<csint>  {0,    3,    2,    0,    1,    3,    1,    2,    3,    1}
        ).tocsc().T();

        CSCMatrix C = A.permute_transpose(inv_permute(p), inv_permute(q));

        compare_matrices(C, expect);

        SECTION("Symbolic permutation") {
            CSCMatrix Cs = A.permute_transpose(inv_permute(p), inv_permute(q), false);
            CHECK(Cs.data().empty());
            compare_matrices(Cs, expect, false);
        }
    }
}


TEST_CASE("Exercise 2.15: Band function")
{
    csint N = 6;
    csint nnz = N*N;

    CSCMatrix A {std::vector<double>(nnz, 1), {N, N}};  // (N, N) of ones

    SECTION("Main diagonal") {
        int kl = 0,
            ku = 0;

        COOMatrix Ab = A.band(kl, ku).tocoo();

        std::vector<csint> expect_rows = {0, 1, 2, 3, 4, 5};
        std::vector<csint> expect_cols = {0, 1, 2, 3, 4, 5};
        std::vector<double> expect_data(expect_rows.size(), 1);

        CHECK(Ab.nnz() == N);
        CHECK(Ab.row() == expect_rows);
        CHECK(Ab.column() == expect_cols);
        REQUIRE(Ab.data() == expect_data);
    }

    SECTION("Arbitrary diagonals") {
        int kl = -3,
            ku = 2;

        // CSCMatrix Ab = A.band(kl, ku);
        // std::cout << Ab;
        COOMatrix Ab = A.band(kl, ku).tocoo();

        std::vector<csint> expect_rows = {0, 1, 2, 3, 0, 1, 2, 3, 4, 0, 1, 2, 3, 4, 5, 1, 2, 3, 4, 5, 2, 3, 4, 5, 3, 4, 5};
        std::vector<csint> expect_cols = {0, 0, 0, 0, 1, 1, 1, 1, 1, 2, 2, 2, 2, 2, 2, 3, 3, 3, 3, 3, 4, 4, 4, 4, 5, 5, 5};
        std::vector<double> expect_data(expect_rows.size(), 1);

        CHECK(Ab.nnz() == 27);
        CHECK(Ab.row() == expect_rows);
        CHECK(Ab.column() == expect_cols);
        REQUIRE(Ab.data() == expect_data);
    }
}


TEST_CASE("Exercise 2.16: CSC from dense")
{
    CSCMatrix expect_A = davis_example_small().tocsc();

    SECTION("Column-major") {
        std::vector<double> dense_mat = {
            4.5, 3.1, 0.0, 3.5,
            0.0, 2.9, 1.7, 0.4,
            3.2, 0.0, 3.0, 0.0,
            0.0, 0.9, 0.0, 1.0
        };
        CSCMatrix A {dense_mat, {4, 4}, 'F'};
        compare_matrices(A, expect_A);
    }

    SECTION("Row-major") {
        std::vector<double> dense_mat = {
            4.5, 0.0, 3.2, 0.0,
            3.1, 2.9, 0.0, 0.9,
            0.0, 1.7, 3.0, 0.0,
            3.5, 0.4, 0.0, 1.0
        };
        CSCMatrix A {dense_mat, {4, 4}, 'C'};
        compare_matrices(A, expect_A);
    }
}


// "cs_ok"
TEST_CASE("Exercise 2.12: Validity check")
{
    COOMatrix C = davis_example_small();
    CSCMatrix A = davis_example_small().compress();

    constexpr bool SORTED = true;
    constexpr bool VALUES = true;

    REQUIRE(A.is_valid());
    REQUIRE_FALSE(A.is_valid(SORTED));
    REQUIRE_FALSE(A.is_valid(SORTED));

    REQUIRE(A.sort().is_valid(SORTED));
    REQUIRE(A.sort().is_valid(SORTED, VALUES));  // no non-zeros

    // Add explicit non-zeros
    A = C.assign(0, 1, 0.0).compress();
    REQUIRE_FALSE(A.is_valid(!SORTED, VALUES));
}


// "hcat" and "vcat"
TEST_CASE("Exercise 2.22: Concatentation")
{
    CSCMatrix E = E_mat();
    CSCMatrix A = A_mat();

    SECTION("Horizontal concatenation") {
        CSCMatrix expect = COOMatrix(
            std::vector<double> {1, -2, 1, 1, 2, 4, -2, 1, -6, 7,  1, 2},
            std::vector<csint>  {0,  1, 1, 2, 0, 1,  2, 0,  1, 2,  0, 2},
            std::vector<csint>  {0,  0, 1, 2, 3, 3,  3, 4,  4, 4,  5, 5}
        ).tocsc();

        CSCMatrix C = hstack(E, A);
        compare_matrices(C, expect);
    }

    SECTION("Vertical concatenation") {
        CSCMatrix expect = COOMatrix(
            std::vector<double> {1, -2, 1, 1, 2, 4, -2, 1, -6, 7,  1, 2},
            std::vector<csint>  {0,  1, 1, 2, 3, 4,  5, 3,  4, 5,  3, 5},
            std::vector<csint>  {0,  0, 1, 2, 0, 0,  0, 1,  1, 1,  2, 2}
        ).tocsc();

        CSCMatrix C = vstack(E, A);
        compare_matrices(C, expect);
    }
}


// slicing with contiguous indices
TEST_CASE("Exercise 2.23: Slicing")
{
    CSCMatrix A = davis_example_small().tocsc();

    SECTION("Row slicing") {
        CSCMatrix expect = COOMatrix(
            std::vector<double> {3.1, 2.9, 1.7, 3.0, 0.9},
            std::vector<csint>  {  0,   0,   1,   1,   0},
            std::vector<csint>  {  0,   1,   1,   2,   3}
        ).tocsc();

        CSCMatrix C = A.slice(1, 3, 0, A.shape()[1]);
        compare_matrices(C, expect);
    }

    SECTION("Column slicing") {
        CSCMatrix expect = COOMatrix(
            std::vector<double> {2.9, 1.7, 0.4, 3.2, 3.0},
            std::vector<csint>  {  1,   2,   3,   0,   2},
            std::vector<csint>  {  0,   0,   0,   1,   1}
        ).tocsc();

        CSCMatrix C = A.slice(0, A.shape()[0], 1, 3);
        compare_matrices(C, expect);
    }

    SECTION("Row and column slicing") {
        CSCMatrix expect = COOMatrix(
            std::vector<double> {2.9, 1.7, 3.0, 0.9},
            std::vector<csint>  {  0,   1,   1,   0},
            std::vector<csint>  {  0,   0,   1,   2}
        ).tocsc();

        CSCMatrix C = A.slice(1, 3, 1, 4);
        compare_matrices(C, expect);
    }
}


// indexing with (possibly) non-contiguous indices
TEST_CASE("Exercise 2.24: Non-contiguous indexing")
{
    CSCMatrix A = davis_example_small().tocsc();

    SECTION("Indexing without duplicates") {
        CSCMatrix C = A.index({2, 0}, {0, 3, 2});

        CSCMatrix expect = COOMatrix(
            std::vector<double> {4.5, 3.2, 3.0},
            std::vector<csint>  {  1,   1,   0},
            std::vector<csint>  {  0,   2,   2}
        ).tocsc();

        compare_matrices(C, expect);
    }

    SECTION("Indexing with duplicate rows") {
        CSCMatrix C = A.index({2, 0, 1, 1}, {0, 3, 2});

        CSCMatrix expect = COOMatrix(
            std::vector<double> {4.5, 3.1, 3.1, 0.9, 0.9, 3.2, 3.0},
            std::vector<csint>  {  1,   2,   3,   2,   3,   1,   0},
            std::vector<csint>  {  0,   0,   0,   1,   1,   2,   2}
        ).tocsc();

        compare_matrices(C, expect);
    }

    SECTION("Indexing with duplicate columns") {
        CSCMatrix C = A.index({2, 0}, {0, 3, 2, 0});

        CSCMatrix expect = COOMatrix(
            std::vector<double> {4.5, 3.2, 3.0, 4.5},
            std::vector<csint>  {  1,   1,   0,   1},
            std::vector<csint>  {  0,   2,   2,   3}
        ).tocsc();

        compare_matrices(C, expect);
    }
}


// indexing for assignment
TEST_CASE("Exercise 2.25: Indexing for single assignment.")
{
    auto test_assignment = [](
        CSCMatrix& A,
        const csint i,
        const csint j,
        const double v,
        const bool is_existing
    )
    {
        csint nnz = A.nnz();

        A.assign(i, j, v);

        if (is_existing) {
            CHECK(A.nnz() == nnz);
        } else {
            CHECK(A.nnz() == nnz + 1);
        }
        REQUIRE(A(i, j) == v);
    };

    SECTION("Canonical format") {
        CSCMatrix A = davis_example_small().tocsc();

        SECTION("Re-assign existing element") {
            test_assignment(A, 2, 1, 56.0, true);
        }

        SECTION("Add a new element") {
            test_assignment(A, 0, 1, 56.0, false);
        }
    }

    SECTION("Non-canonical format") {
        CSCMatrix A = davis_example_small().compress();

        SECTION("Re-assign existing element") {
            test_assignment(A, 2, 1, 56.0, true);
        }

        SECTION("Add a new element") {
            test_assignment(A, 0, 1, 56.0, false);
        }
    }

    SECTION("Multiple assignment") {
        CSCMatrix A = davis_example_small().tocsc();

        std::vector<csint> rows = {2, 0};
        std::vector<csint> cols = {0, 3, 2};

        SECTION("Dense assignment") {
            std::vector<double> vals = {100, 101, 102, 103, 104, 105};

            A.assign(rows, cols, vals);

            for (csint i = 0; i < rows.size(); i++) {
                for (csint j = 0; j < cols.size(); j++) {
                    REQUIRE(A(rows[i], cols[j]) == vals[i + j * rows.size()]);
                }
            }
        }

        SECTION("Sparse assignment") {
            const CSCMatrix C = CSCMatrix(
                std::vector<double> {100, 101, 102, 103, 104, 105},
                std::vector<csint> {0, 1, 0, 1, 0, 1},
                std::vector<csint> {0, 2, 4, 6},
                Shape{2, 3}
            );

            A.assign(rows, cols, C);

            for (csint i = 0; i < rows.size(); i++) {
                for (csint j = 0; j < cols.size(); j++) {
                    REQUIRE(A(rows[i], cols[j]) == C(i, j));
                }
            }
        }
    }
}


TEST_CASE("Exercise 2.29: Adding empty rows and columns to a CSCMatrix.")
{
    CSCMatrix A = davis_example_small().tocsc();
    int k = 3;  // number of rows/columns to add

    SECTION("Add empty rows to top") {
        CSCMatrix C = A.add_empty_top(k);

        std::vector<csint> expect_indices = A.indices();
        for (auto& x : expect_indices) {
            x += k;
        }

        REQUIRE(C.nnz() == A.nnz());
        REQUIRE(C.shape()[0] == A.shape()[0] + k);
        REQUIRE(C.shape()[1] == A.shape()[1]);
        REQUIRE(C.indptr() == A.indptr());
        REQUIRE(C.indices() == expect_indices);
    }

    SECTION("Add empty rows to bottom") {
        CSCMatrix C = A.add_empty_bottom(k);

        REQUIRE(C.nnz() == A.nnz());
        REQUIRE(C.shape()[0] == A.shape()[0] + k);
        REQUIRE(C.shape()[1] == A.shape()[1]);
        REQUIRE(C.indptr() == A.indptr());
        REQUIRE(C.indices() == A.indices());
    }

    SECTION("Add empty columns to left") {
        CSCMatrix C = A.add_empty_left(k);

        std::vector<csint> expect_indptr(k, 0);
        expect_indptr.insert(
            expect_indptr.end(),
            A.indptr().begin(),
            A.indptr().end()
        );

        REQUIRE(C.nnz() == A.nnz());
        REQUIRE(C.shape()[0] == A.shape()[0]);
        REQUIRE(C.shape()[1] == A.shape()[1] + k);
        REQUIRE(C.indptr() == expect_indptr);
        REQUIRE(C.indices() == A.indices());
    }

    SECTION("Add empty columns to right") {
        CSCMatrix C = A.add_empty_right(k);

        std::vector<csint> expect_indptr = A.indptr();
        std::vector<csint> nnzs(k, A.nnz());
        expect_indptr.insert(
            expect_indptr.end(),
            nnzs.begin(),
            nnzs.end()
        );

        REQUIRE(C.nnz() == A.nnz());
        REQUIRE(C.shape()[0] == A.shape()[0]);
        REQUIRE(C.shape()[1] == A.shape()[1] + k);
        REQUIRE(C.indptr() == expect_indptr);
        REQUIRE(C.indices() == A.indices());
    }
}


TEST_CASE("Sum the rows and columns of a matrix")
{
    CSCMatrix A = davis_example_small().tocsc();

    SECTION("Sum the rows") {
        std::vector<double> expect = {7.7, 6.9, 4.7, 4.9};

        std::vector<double> sums = A.sum_rows();

        REQUIRE(sums.size() == expect.size());
        REQUIRE(sums == expect);
    }

    SECTION("Sum the columns") {
        std::vector<double> expect = {11.1,  5.0,  6.2,  1.9};

        std::vector<double> sums = A.sum_cols();

        REQUIRE(sums.size() == expect.size());
        REQUIRE(sums == expect);
    }
}

/*------------------------------------------------------------------------------
 *          Matrix Solutions
 *----------------------------------------------------------------------------*/
TEST_CASE("Triangular solve with dense RHS")
{
    const CSCMatrix L = COOMatrix(
        std::vector<double> {1, 2, 3, 4, 5, 6},
        std::vector<csint>  {0, 1, 1, 2, 2, 2},
        std::vector<csint>  {0, 0, 1, 0, 1, 2}
    ).tocsc();

    const CSCMatrix U = L.T();

    const std::vector<double> expect = {1, 1, 1};

    SECTION("Forward solve L x = b") {
        const std::vector<double> b = {1, 5, 15};  // row sums of L
        const std::vector<double> x = lsolve(L, b);

        REQUIRE(x.size() == expect.size());
        REQUIRE_THAT(is_close(x, expect, tol), AllTrue());
    }

    SECTION("Backsolve L.T x = b") {
        const std::vector<double> b = {7, 8, 6};  // row sums of L.T == col sums of L
        const std::vector<double> x = ltsolve(L, b);

        REQUIRE(x.size() == expect.size());
        REQUIRE_THAT(is_close(x, expect, tol), AllTrue());
    }

    SECTION("Backsolve U x = b") {
        const std::vector<double> b = {7, 8, 6};  // row sums of L.T == col sums of L
        const std::vector<double> x = usolve(U, b);

        REQUIRE(x.size() == expect.size());
        REQUIRE_THAT(is_close(x, expect, tol), AllTrue());
    }

    SECTION("Forward solve U.T x = b") {
        const std::vector<double> b = {1, 5, 15};  // row sums of L
        const std::vector<double> x = utsolve(U, b);

        REQUIRE(x.size() == expect.size());
        REQUIRE_THAT(is_close(x, expect, tol), AllTrue());
    }
}


TEST_CASE("Reachability and DFS")
{
    csint N = 14;  // size of L

    // Define a lower-triangular matrix L with arbitrary non-zeros
    std::vector<csint> rows = {2, 3, 4, 6, 7, 7, 8, 8, 8, 9, 9, 9, 10, 10, 11, 11, 12, 12, 12, 12, 13, 13};
    std::vector<csint> cols = {0, 1, 2, 1, 2, 4, 1, 3, 5, 5, 6, 7,  6,  9,  8, 10,  8,  9, 10, 11,  9, 12};

    // Add the diagonals
    std::vector<csint> diags(N);
    std::iota(diags.begin(), diags.end(), 0);
    rows.insert(rows.end(), diags.begin(), diags.end());
    cols.insert(cols.end(), diags.begin(), diags.end());

    // All values are 1
    std::vector<double> vals(rows.size(), 1);

    CSCMatrix L = COOMatrix(vals, rows, cols).tocsc();
    CSCMatrix U = L.T();

    // Define the rhs matrix B
    CSCMatrix B {Shape {N, 1}};

    SECTION("dfs from a single node") {
        // Assign non-zeros to rows 3 and 5 in column 0
        csint j = 3;
        B.assign(j, 0, 1.0);
        std::vector<csint> expect = {13, 12, 11, 8, 3};  // reversed in stack

        std::vector<bool> marked(N, false);
        std::vector<csint> xi;  // do not initialize!
        xi.reserve(N);

        xi = dfs(L, j, marked, xi);

        REQUIRE(xi == expect);
    }

    SECTION("Reachability from a single node") {
        // Assign non-zeros to rows 3 and 5 in column 0
        B.assign(3, 0, 1.0);
        std::vector<csint> expect = {3, 8, 11, 12, 13};

        std::vector<csint> xi = reach(L, B, 0);

        REQUIRE(xi == expect);
    }

    SECTION("Reachability from multiple nodes") {
        // Assign non-zeros to rows 3 and 5 in column 0
        B.assign(3, 0, 1.0).assign(5, 0, 1.0).to_canonical();
        std::vector<csint> expect = {5, 9, 10, 3, 8, 11, 12, 13};

        std::vector<csint> xi = reach(L, B, 0);

        REQUIRE(xi == expect);
    }

    SECTION("spsolve Lx = b with dense RHS") {
        // Create RHS from sums of rows of L, so that x == ones(N)
        std::vector<double> b = {1., 1., 2., 2., 2., 1., 2., 3., 4., 4., 3., 3., 5., 3.};
        for (int i = 0; i < N; i++) {
            B.assign(i, 0, b[i]);
        }
        std::vector<double> expect(N, 1.0);

        // Use structured bindings to unpack the result
        auto [xi, x] = spsolve(L, B, 0);

        REQUIRE(x == expect);
    }

    SECTION("spsolve Lx = b with sparse RHS") {
        // RHS is just B with non-zeros in the first column
        B.assign(3, 0, 1.0);

        std::vector<double> expect = { 0.,  0.,  0.,  1.,  0.,  0.,  0.,  0., -1.,  0.,  0.,  1.,  0.,  0.};

        // Use structured bindings to unpack the result
        auto [xi, x] = spsolve(L, B, 0);

        REQUIRE(x == expect);
    }

    SECTION("spsolve Ux = b with sparse RHS") {
        // RHS is just B with non-zeros in the first column
        B.assign(3, 0, 1.0);

        std::vector<double> expect = {0., -1.,  0.,  1.,  0.,  0.,  0.,  0.,  0.,  0.,  0.,  0.,  0.,  0.};

        auto [xi, x] = spsolve(U, B, 0, std::nullopt, false);

        REQUIRE(x == expect);
    }
}


TEST_CASE("Permuted triangular solvers")
{
    // >>> L.toarray()
    // === array([[1, 0, 0, 0, 0, 0],
    //            [2, 2, 0, 0, 0, 0],
    //            [3, 3, 3, 0, 0, 0],
    //            [4, 4, 4, 4, 0, 0],
    //            [5, 5, 5, 5, 5, 0],
    //            [6, 6, 6, 6, 6, 6]])
    // >>> (P @ L).toarray().astype(int)
    // === array([[ 6,  6,  6,  6,  6, *6],
    //            [ 4,  4,  4, *4,  0,  0],
    //            [*1,  0,  0,  0,  0,  0],
    //            [ 2, *2,  0,  0,  0,  0],
    //            [ 5,  5,  5,  5, *5,  0],
    //            [ 3,  3, *3,  0,  0,  0]])
    //
    // Starred elements are the diagonals of the un-permuted matrix

    // Create full matrix with row numbers as values
    const std::vector<double> row_vals = {1, 2, 3, 4, 5, 6};
    const csint N = row_vals.size();

    std::vector<double> A_vals;
    A_vals.reserve(N * N);

    for (csint i = 0; i < N; i++) {
        A_vals.insert(A_vals.end(), row_vals.begin(), row_vals.end());
    }

    const CSCMatrix A = CSCMatrix(A_vals, {N, N});

    // Un-permuted matrices
    const CSCMatrix L = A.band(-N, 0);
    const CSCMatrix U = A.band(0, N);

    // TODO I am curious what happens when there is more than one singleton row
    // at a time in find_tri_permutation(). Try removing a few entries from each
    // matrix to make them more sparse and see if the permutation order is still
    // correct.

    const std::vector<csint> p = {5, 3, 0, 1, 4, 2};
    const std::vector<csint> q = {1, 4, 0, 2, 5, 3};

    // Permute the rows (non-canonical form works too)
    const CSCMatrix PL = L.permute_rows(inv_permute(p)).to_canonical();
    const CSCMatrix PU = U.permute_rows(inv_permute(p)).to_canonical();

    // Permute the columns (non-canonical form works too)
    const CSCMatrix LQ = L.permute_cols(p).to_canonical();
    const CSCMatrix UQ = U.permute_cols(p).to_canonical();

    // Permute both rows and columns
    const CSCMatrix PLQ = L.permute(inv_permute(p), q).to_canonical();
    const CSCMatrix PUQ = U.permute(inv_permute(p), q).to_canonical();

    SECTION("Find diagonals of permuted L") {
        std::vector<csint> expect = {2, 8, 14, 16, 19, 20};
        std::vector<csint> p_diags = find_lower_diagonals(PL);
        CHECK(p_diags == expect);

        // Check that we can get the inverse permutation
        std::vector<csint> p_inv = inv_permute(p);  // {2, 3, 5, 1, 4, 0};
        std::vector<csint> diags;
        for (const auto& p : p_diags) {
            diags.push_back(PL.indices()[p]);
        }
        REQUIRE(diags == p_inv);
    }

    SECTION("Find diagonals of permuted U") {
        std::vector<csint> expect = {0, 2, 5, 6, 13, 15};
        std::vector<csint> p_diags = find_upper_diagonals(PU);
        CHECK(p_diags == expect);

        // Check that we can get the inverse permutation
        std::vector<csint> p_inv = inv_permute(p);  // {2, 3, 5, 1, 4, 0};
        std::vector<csint> diags;
        for (const auto& p : p_diags) {
            diags.push_back(PU.indices()[p]);
        }
        REQUIRE(diags == p_inv);
    }

    SECTION("Find diagonals of non-triangular matrix") {
        const CSCMatrix A = davis_example_small().tocsc();
        REQUIRE_THROWS(find_lower_diagonals(A));
        REQUIRE_THROWS(find_upper_diagonals(A));
        REQUIRE_THROWS(find_tri_permutation(A));
    }

    SECTION("Find permutation vectors of permuted L") {
        std::vector<csint> expect_p = inv_permute(p);
        std::vector<csint> expect_q = inv_permute(q);

        auto [p_inv, q_inv, p_diags] = find_tri_permutation(PLQ);

        CHECK(p_inv == expect_p);
        CHECK(q_inv == expect_q);
        compare_matrices(L, PLQ.permute(inv_permute(p_inv), q_inv));
        compare_matrices(PLQ, L.permute(p_inv, inv_permute(q_inv)));
    }

    SECTION("Find permutation vectors of permuted U") {
        std::vector<csint> expect_p = inv_permute(p);
        std::vector<csint> expect_q = inv_permute(q);

        // NOTE returns *reversed* vectors for an upper triangular matrix!!
        auto [p_inv, q_inv, p_diags] = find_tri_permutation(PUQ);
        std::reverse(p_inv.begin(), p_inv.end());
        std::reverse(q_inv.begin(), q_inv.end());

        CHECK(p_inv == expect_p);
        CHECK(q_inv == expect_q);
        compare_matrices(U, PUQ.permute(inv_permute(p_inv), q_inv));
        compare_matrices(PUQ, U.permute(p_inv, inv_permute(q_inv)));
    }

    SECTION("Permuted P L x = b, with unknown P") {
        // Create RHS for Lx = b
        // Set b s.t. x == {1, 2, 3, 4, 5, 6} to see output permutation
        const std::vector<double> b = { 1,  6, 18, 40, 75, 126};
        const std::vector<double> expect = {1, 2, 3, 4, 5, 6};

        // Solve Lx = b
        const std::vector<double> x = lsolve(L, b);
        CHECK_THAT(is_close(x, expect, tol), AllTrue());

        // Solve PLx = b
        const std::vector<double> xp = lsolve_rows(PL, b);

        REQUIRE_THAT(is_close(xp, expect, tol), AllTrue());
    }

    SECTION("Permuted L Q x = b, with unknown Q") {
        // Create RHS for Lx = b
        // Set b s.t. x == {1, 2, 3, 4, 5, 6} to see output permutation
        const std::vector<double> b = { 1,  6, 18, 40, 75, 126};
        const std::vector<double> expect = {1, 2, 3, 4, 5, 6};

        // Solve L Q.T x = b
        const std::vector<double> xp = lsolve_cols(LQ, b);

        REQUIRE_THAT(is_close(xp, expect, tol), AllTrue());
    }

    SECTION("Permuted P U x = b, with unknown P") {
        // Create RHS for Ux = b
        // Set b s.t. x == {1, 2, 3, 4, 5, 6} to see output permutation
        const std::vector<double> b = {21, 40, 54, 60, 55, 36};
        const std::vector<double> expect = {1, 2, 3, 4, 5, 6};

        // Solve Ux = b (un-permuted)
        const std::vector<double> x = usolve(U, b);
        CHECK_THAT(is_close(x, expect, tol), AllTrue());

        // Solve PUx = b
        const std::vector<double> xp = usolve_rows(PU, b);
        REQUIRE_THAT(is_close(xp, expect, tol), AllTrue());
    }

    SECTION("Permuted U Q x = b, with unknown Q") {
        // Create RHS for Ux = b
        // Set b s.t. x == {1, 2, 3, 4, 5, 6} to see output permutation
        const std::vector<double> b = {21, 40, 54, 60, 55, 36};
        const std::vector<double> expect = {1, 2, 3, 4, 5, 6};

        // Solve U Q.T x = b
        const std::vector<double> xp = usolve_cols(UQ, b);

        REQUIRE_THAT(is_close(xp, expect, tol), AllTrue());
    }

    SECTION("Permuted P L Q x = b, with unknown P and Q") {
        // Create RHS for Lx = b
        // Set b s.t. x == {1, 2, 3, 4, 5, 6} to see output permutation
        const std::vector<double> b = { 1,  6, 18, 40, 75, 126};
        const std::vector<double> expect = {1, 2, 3, 4, 5, 6};

        // Solve P L Q x = b
        const std::vector<double> xt = tri_solve_perm(PLQ, b);
        REQUIRE_THAT(is_close(xt, expect, tol), AllTrue());
    }

    SECTION("Permuted P U Q x = b, with unknown P and Q") {
        // Create RHS for Ux = b
        // Set b s.t. x == {1, 2, 3, 4, 5, 6} to see output permutation
        const std::vector<double> b = {21, 40, 54, 60, 55, 36};
        const std::vector<double> expect = {1, 2, 3, 4, 5, 6};

        // Solve P U Q x = b
        std::vector<double> xp = tri_solve_perm(PUQ, b, true);
        REQUIRE_THAT(is_close(xp, expect, tol), AllTrue());
    }
}


/*------------------------------------------------------------------------------
 *         Decompositions
 *----------------------------------------------------------------------------*/
TEST_CASE("Cholesky decomposition")
{
    // Define the test matrix A (See Davis, Figure 4.2, p 39)
    CSCMatrix A = davis_example_chol();
    csint N = A.shape()[1];

    CHECK(A.is_symmetric());
    // CHECK(A.has_canonical_format());

    SECTION("Elimination Tree") {
        std::vector<csint> expect_A = {5, 2, 7, 5, 7, 6, 8, 9, 9, 10, -1};
        std::vector<csint> expect_ATA = {3, 2, 3, 4, 5, 6, 7, 8, 9, 10, -1};
        REQUIRE(etree(A) == expect_A);
        REQUIRE(etree(A, true) == expect_ATA);
        REQUIRE(etree(A.T() * A) == etree(A, true));
    }

    SECTION("Reachability of Elimination Tree") {
        // Map defines the row subtrees.
        // See Davis Figure 4.4, p 40.
        std::map<csint, std::vector<csint>> expect_map = {
            {0, {}},
            {1, {}},
            {2, {1}},
            {3, {}},
            {4, {}},
            {5, {3, 0}},
            {6, {0, 5}},
            {7, {4, 1, 2}},
            {8, {5, 6}},
            {9, {3, 5, 6, 8, 2, 7}},
            {10, {6, 8, 4, 2, 7, 9}},
        };

        std::vector<csint> parent = etree(A);

        for (const auto& [key, expect] : expect_map) {
            std::vector<csint> xi = ereach(A, key, parent);
            // REQUIRE_THAT(xi, UnorderedEquals(expect));
            REQUIRE(xi == expect);  // in exact order
        }
    }

    SECTION("Post-order of Elimination Tree") {
        std::vector<csint> parent = etree(A);
        std::vector<csint> expect = {1, 2, 4, 7, 0, 3, 5, 6, 8, 9, 10};
        std::vector<csint> postorder = post(parent);
        REQUIRE(postorder == expect);
    }

    SECTION("Reachability of Post-ordered Elimination Tree") {
        // Map defines the post-ordered row subtrees.
        // See Davis Figure 4.8, p 49.
        std::map<csint, std::vector<csint>> expect_map = {
            {0, {}},
            {1, {0}},
            {2, {}},
            {3, {0, 1, 2}},
            {4, {}},
            {5, {}},
            {6, {4, 5}},
            {7, {4, 6}},
            {8, {6, 7}},
            {9, {1, 3, 5, 6, 7, 8}},
            {10, {1, 2, 3, 7, 8, 9}},
        };

        // Post-order A and recompute the elimination tree
        std::vector<csint> parent = etree(A);
        std::vector<csint> p = post(parent);

        // NOTE that we cannot just permute parent, as the post-ordering
        // is not a permutation of the elimination tree.
        A = A.permute(inv_permute(p), p).to_canonical();
        parent = etree(A);

        for (const auto& [key, expect] : expect_map) {
            std::vector<csint> xi = ereach_post(A, key, parent);
            CHECK(xi == expect);
        }
    }

    SECTION("First descendants and levels") {
        std::vector<csint> expect_firsts = {4, 0, 0, 5, 2, 4, 4, 0, 4, 0, 0};
        std::vector<csint> expect_levels = {5, 4, 3, 5, 3, 4, 3, 2, 2, 1, 0};
        std::vector<csint> parent = etree(A);
        auto [firsts, levels] = firstdesc(parent, post(parent));
        REQUIRE(firsts == expect_firsts);
        REQUIRE(levels == expect_levels);
    }

    SECTION("Rowcounts of L") {
        std::vector<csint> expect = {1, 1, 2, 1, 1, 3, 3, 4, 3, 7, 7};
        REQUIRE(chol_rowcounts(A) == expect);
    }

    SECTION("Column counts of L") {
        std::vector<csint> expect = {3, 3, 4, 3, 3, 4, 4, 3, 3, 2, 1};
        REQUIRE(chol_colcounts(A) == expect);
    }

    SECTION("Column counts of L from A^T A") {
        std::vector<csint> expect = {7, 6, 8, 8, 7, 6, 5, 4, 3, 2, 1};
        REQUIRE(chol_colcounts(A.T() * A) == expect);
        REQUIRE(chol_colcounts(A, true) == expect);
    }

    SECTION("Symbolic analysis") {
        SymbolicChol S = schol(A, AMDOrder::Natural);

        std::vector<csint> expect_p_inv(A.shape()[1]);
        std::iota(expect_p_inv.begin(), expect_p_inv.end(), 0);

        auto c = chol_colcounts(A);
        csint expect_nnz = std::accumulate(c.begin(), c.end(), 0);

        REQUIRE(S.p_inv == expect_p_inv);
        REQUIRE(S.parent == etree(A));
        REQUIRE(S.cp == cumsum(chol_colcounts(A)));
        REQUIRE(S.cp.back() == expect_nnz);
        REQUIRE(S.lnz == expect_nnz);
    }

    SECTION("Numeric factorization of non-positive definite matrix") {
        // Decrease the diagonal to make A non-positive definite
        for (csint i = 0; i < N; i++) {
            A.assign(i, i, 1.0);
        }
        SymbolicChol S = schol(A, AMDOrder::Natural);
        CHECK_THROWS(chol(A, S));  // A is not positive definite
    }

    SECTION("Numeric factorization") {
        SymbolicChol S = schol(A, AMDOrder::Natural);

        // should be no permutation with AMDOrder::Natural
        std::vector<csint> expect_p_inv(A.shape()[1]);
        std::iota(expect_p_inv.begin(), expect_p_inv.end(), 0);
        CHECK(S.p_inv == expect_p_inv);

        // Now compute the numeric factorization
        CSCMatrix L = chol(A, S);

        // Check that the factorization is correct
        CSCMatrix LLT = (L * L.T()).droptol().to_canonical();

        compare_matrices(LLT, A);

        SECTION("Update Cholesky") {
            // Create a random vector with the sparsity of a column of L
            csint k = 3;  // arbitrary column index
            std::default_random_engine rng(56);
            std::uniform_real_distribution<double> unif(0.0, 1.0);

            COOMatrix w {{L.shape()[0], 1}};

            for (csint p = L.indptr()[k]; p < L.indptr()[k + 1]; p++) {
                w.assign(L.indices()[p], 0, unif(rng));
            }

            CSCMatrix W = w.tocsc();  // for arithmetic operations

            // Update the input matrix for testing
            CSCMatrix A_up = (A + W * W.T()).to_canonical();

            // Update the factorization in-place
            CSCMatrix L_up = chol_update(L.to_canonical(), true, W, S.parent);

            CSCMatrix LLT_up = (L_up * L_up.T()).droptol().to_canonical();
            CHECK(LLT_up.nnz() == A_up.nnz());

            compare_matrices(LLT_up, A_up);
        }
    }

    SECTION("Exercise 4.9: Use post-ordering with natural ordering") {
        // Compute the symbolic factorization with postordering
        bool use_postorder = true;
        SymbolicChol S = schol(A, AMDOrder::Natural, use_postorder);
        CSCMatrix L = chol(A, S);
        CSCMatrix LLT = (L * L.T()).droptol().to_canonical();

        // The factorization will be postordered!
        CSCMatrix expect_A = A.permute(S.p_inv, inv_permute(S.p_inv));

        compare_matrices(LLT, expect_A);
    }

    SECTION("Exercise 4.1: etree and counts from ereach") {
        std::vector<csint> expect_parent = etree(A);
        std::vector<csint> expect_rowcounts = chol_rowcounts(A);
        std::vector<csint> expect_colcounts = chol_colcounts(A);

        auto [parent, rowcounts, colcounts] = chol_etree_counts(A);

        CHECK(parent == expect_parent);
        CHECK(rowcounts == expect_rowcounts);
        REQUIRE(colcounts == expect_colcounts);
    }

    SECTION("Exercise 4.3: Solve Lx = b") {
        // Compute the numeric factorization
        SymbolicChol S = schol(A);
        CSCMatrix L = chol(A, S);

        // TODO zero-out a few rows of expect to make it "sparse"
        // Create RHS for Lx = b
        std::vector<double> expect(N);
        std::iota(expect.begin(), expect.end(), 1);
        const std::vector<double> b_vals = L * expect;

        // Create the sparse RHS matrix
        CSCMatrix b {b_vals, {N, 1}};

        // Solve Lx = b
        auto [xi, x] = chol_lsolve(L, b, S.parent);

        CHECK_THAT(is_close(x, expect, tol), AllTrue());

        // Solve Lx = b, inferring parent from L
        auto [xi_s, x_s] = chol_lsolve(L, b);

        CHECK(xi == xi_s);
        REQUIRE_THAT(is_close(x_s, expect, tol), AllTrue());
    }

    SECTION("Exercise 4.4: Solve L^T x = b") {
        // Compute the numeric factorization
        SymbolicChol S = schol(A);
        CSCMatrix L = chol(A, S);

        // Create RHS for Lx = b
        std::vector<double> expect(N);
        std::iota(expect.begin(), expect.end(), 1);
        const std::vector<double> b_vals = L.T() * expect;

        // Create the sparse RHS matrix
        CSCMatrix b {b_vals, {N, 1}};

        // Solve Lx = b
        auto [xi, x] = chol_ltsolve(L, b, S.parent);

        CHECK_THAT(is_close(x, expect, tol), AllTrue());

        // Solve Lx = b, inferring parent from L
        auto [xi_s, x_s] = chol_ltsolve(L, b);

        CHECK(xi == xi_s);
        REQUIRE_THAT(is_close(x_s, expect, tol), AllTrue());
    }

    SECTION("Exercise 4.6: etree height") {
        std::vector<csint> parent = etree(A);
        REQUIRE(etree_height(parent) == 6);
    }

    SECTION("Exercise 4.10: Symbolic Cholesky") {
        SymbolicChol S = schol(A);
        CSCMatrix L = chol(A, S);  // numeric factorization
        CSCMatrix Ls = symbolic_cholesky(A, S);

        CHECK(Ls.nnz() == L.nnz());
        CHECK(Ls.shape() == L.shape());
        CHECK(Ls.indptr() == L.indptr());
        CHECK(Ls.indices() == L.indices());
        CHECK(Ls.data().size() == L.data().size());  // allocation only
    }

    SECTION("Exercise 4.11: Left-looking Cholesky") {
        SymbolicChol S = schol(A, AMDOrder::Natural);
        CSCMatrix L = symbolic_cholesky(A, S);

        // Compute the numeric factorization using the non-zero pattern
        L = leftchol(A, S, L);

        CSCMatrix LLT = (L * L.T()).droptol().to_canonical();

        compare_matrices(LLT, A);
    }

    SECTION("Exercise 4.12: Up-looking Cholesky with Pattern") {
        SymbolicChol S = schol(A, AMDOrder::Natural);
        CSCMatrix L = symbolic_cholesky(A, S);

        // Compute the numeric factorization using the non-zero pattern
        L = rechol(A, S, L);

        CSCMatrix LLT = (L * L.T()).droptol().to_canonical();

        compare_matrices(LLT, A);
    }

    SECTION("Exercise 4.13: Incomplete Cholesky") {
        // Compute the incomplete Cholesky factorization with no fill-in
        double drop_tol = 1e-2;
        CSCMatrix Li = ichol(A, ICholMethod::ICT, drop_tol);

        // Compute the complete Cholesky factorization for comparison
        CSCMatrix L = chol(A, schol(A));

        CSCMatrix LLT = (Li * Li.T()).droptol().to_canonical();

        // std::cout << "Li:" << std::endl;
        // Li.print_dense();
        // std::cout << "LLT:" << std::endl;
        // LLT.print_dense();
        // std::cout << "A:" << std::endl;
        // A.print_dense();

        CHECK(Li.nnz() <= L.nnz());
        CHECK(LLT.nnz() >= A.nnz());
        // NOTE the ICT method uses the column counts from `schol`, so any
        // entries that are dropped will be exactly 0 in L.
        // REQUIRE_THAT(Li.data() >= drop_tol, AllTrue());

        REQUIRE((LLT - A).fronorm() / A.fronorm() < drop_tol);
    }
}


TEST_CASE("Householder Reflection")
{
    SECTION("Unit x") {
        std::vector<double> x = {1, 0, 0};

        std::vector<double> expect_v = {1, 0, 0};
        double expect_beta = 0.0;
        double expect_s = 1.0;

        Householder H = house(x);

        CHECK_THAT(is_close(H.v, expect_v, tol), AllTrue());
        CHECK_THAT(H.beta, WithinAbs(expect_beta, tol));
        CHECK_THAT(H.s, WithinAbs(expect_s, tol));

        // Apply the reflection
        CSCMatrix V = COOMatrix(H.v, {0, 1, 2}, {0, 0, 0}).tocsc();
        std::vector<double> Hx = happly(V, 0, H.beta, x);

        REQUIRE_THAT(is_close(Hx, x, tol), AllTrue());
    }

    SECTION("Negative unit x") {
        std::vector<double> x = {-1, 0, 0};

        std::vector<double> expect_v = {1, 0, 0};
        double expect_beta = 0.0;
        double expect_s = -1.0;

        Householder H = house(x);

        CHECK_THAT(is_close(H.v, expect_v, tol), AllTrue());
        CHECK_THAT(H.beta, WithinAbs(expect_beta, tol));
        CHECK_THAT(H.s, WithinAbs(expect_s, tol));

        // Apply the reflection
        CSCMatrix V = COOMatrix(H.v, {0, 1, 2}, {0, 0, 0}).tocsc();
        std::vector<double> Hx = happly(V, 0, H.beta, x);

        REQUIRE_THAT(is_close(Hx, x, tol), AllTrue());
    }

    SECTION("Arbitrary x, x[0] > 0") {
        std::vector<double> x = {3, 4};  // norm(x) == 5

        // These are the *unscaled* values from Octave
        // std::vector<double> expect_v = {8, 4};
        // double expect_beta = 0.025;
        //
        // To get the scaled values, we need to multiply beta by v(1)**2, and
        // then divide v by v(1).
        //
        // In Octave/MATLAB:
        // >> x = [3, 4]';
        // >> [v, beta] = gallery('house', x);
        // >> v / v(1)
        // >> beta * v(1)^2
        //
        // To get the values from scipy.linalg.qr, use:
        // >>> x = np.c_[[3, 4]]  # qr expects 2D array
        // >>> (Qraw, beta), Rraw = scipy.linalg.qr(x, mode='raw')
        // >>> v = np.vstack([1, Qraw[1:]])
        //
        // The relevant LAPACK routines are DGEQRF, DLARFG

        // These are the values from python's scipy.linalg.qr (via LAPACK):
        std::vector<double> expect_v {1, 0.5};
        double expect_beta = 1.6;

        // These are the values from Davis/Golub & Van Loan:
        // std::vector<double> expect_v {1, -2};
        // double expect_beta = 0.4;

        // s is the 2-norm of x == x.T @ x
        double expect_s = -5;

        Householder H = house(x);

        CHECK_THAT(is_close(H.v, expect_v, tol), AllTrue());
        CHECK_THAT(H.beta, WithinAbs(expect_beta, tol));
        CHECK_THAT(H.s, WithinAbs(expect_s, tol));

        // Apply the vector
        // Hx = [±norm(x), 0, 0]
        std::vector<double> expect = {-5, 0}; // LAPACK
        // std::vector<double> expect = {5, 0};  // Davis

        // Use column 0 of V to apply the Householder reflection
        CSCMatrix V = COOMatrix(H.v, {0, 1}, {0, 0}).tocsc();
        std::vector<double> Hx = happly(V, 0, H.beta, x);

        REQUIRE_THAT(is_close(Hx, expect, tol), AllTrue());
    }

    SECTION("Arbitrary x, x[0] < 0") {
        std::vector<double> x = {-3, 4};  // norm(x) == 5

        // These are the values from python's scipy.linalg.qr (via LAPACK):
        std::vector<double> expect_v {1, -0.5};
        double expect_beta = 1.6;
        double expect_s = 5;

        Householder H = house(x);

        CHECK_THAT(is_close(H.v, expect_v, tol), AllTrue());
        CHECK_THAT(H.beta, WithinAbs(expect_beta, tol));
        CHECK_THAT(H.s, WithinAbs(expect_s, tol));

        // Apply the vector
        std::vector<double> expect = {5, 0}; // LAPACK or Davis

        CSCMatrix V = COOMatrix(H.v, {0, 1}, {0, 0}).tocsc();
        std::vector<double> Hx = happly(V, 0, H.beta, x);

        REQUIRE_THAT(is_close(Hx, expect, tol), AllTrue());
    }
}


TEST_CASE("QR factorization of the Identity Matrix")
{
    csint N = 8;
    std::vector<csint> rows(N);
    std::iota(rows.begin(), rows.end(), 0);
    std::vector<double> vals(N, 1.0);

    CSCMatrix I = COOMatrix(vals, rows, rows).tocsc();

    SymbolicQR S = sqr(I);

    SECTION("Symbolic analysis") {
        std::vector<csint> expect_identity = {0, 1, 2, 3, 4, 5, 6, 7};
        CHECK(S.p_inv == expect_identity);
        CHECK(S.q == expect_identity);
        CHECK(S.parent == std::vector<csint>(N, -1));
        CHECK(S.leftmost == expect_identity);
        CHECK(S.m2 == N);
        CHECK(S.vnz == N);
        CHECK(S.rnz == N);
    }

    SECTION("Numeric factorization") {
        std::vector<double> expect_beta(N, 0.0);

        QRResult res = qr(I, S);

        compare_matrices(res.V, I);
        CHECK_THAT(is_close(res.beta, expect_beta, tol), AllTrue());
        compare_matrices(res.R, I);
    }
}


TEST_CASE("QR Decomposition of Square, Non-symmetric A")
{
    csint N = 8;  // number of rows and columns
    CSCMatrix A = davis_example_qr();

    // See etree in Figure 5.1, p 74
    std::vector<csint> parent = {3, 2, 3, 6, 5, 6, 7, -1};

    std::vector<csint> expect_leftmost = {0, 1, 2, 0, 4, 4, 1, 4};
    std::vector<csint> expect_p_inv = {0, 1, 3, 7, 4, 5, 2, 6};  // cs_qr MATLAB

    SECTION("find_leftmost") {
        REQUIRE(find_leftmost(A) == expect_leftmost);
    }

    SECTION("vcount") {
        SymbolicQR S;
        S.parent.assign(parent.begin(), parent.end());
        S.leftmost = find_leftmost(A);
        vcount(A, S);

        CHECK(S.p_inv == expect_p_inv);
        CHECK(S.vnz == 16);
        REQUIRE(S.m2 == N);
    }

    SECTION("Symbolic analysis") {
        std::vector<csint> expect_q = {0, 1, 2, 3, 4, 5, 6, 7};  // natural
        std::vector<csint> expect_parent = parent;

        SymbolicQR S = sqr(A);

        CHECK(S.p_inv == expect_p_inv);
        CHECK(S.q == expect_q);
        CHECK(S.parent == expect_parent);
        CHECK(S.leftmost == expect_leftmost);
        CHECK(S.m2 == N);
        CHECK(S.vnz == 16);  // manual counts Figure 5.1, p 74
        REQUIRE(S.rnz == 24);
    }

    SECTION("Numeric factorization") {
        // Expected values computed with scipy.linalg.qr
        CSCMatrix expect_V {
            {1.                , 0.                , 0.                , 0.                , 0.                , 0.                , 0.                , 0.,
             0.                , 1.                , 0.                , 0.                , 0.                , 0.                , 0.                , 0.,
             0.                , 0.2360679774997897, 1.                , 0.                , 0.                , 0.                , 0.                , 0.,
             0.                , 0.                , 0.8619788607068875, 1.                , 0.                , 0.                , 0.                , 0.,
             0.                , 0.                , 0.                , 0.                , 1.                , 0.                , 0.                , 0.,
             0.                , 0.                , 0.                , 0.                , 0.0980762113533159, 1.                , 0.                , 0.,
             0.                , 0.                , 0.                , 0.                , 0.0980762113533159, 0.0592952558196218, 1.                , 0.,
             0.4142135623730951, 0.                , 0.                , 0.9329077440557915, 0.                , 0.                , 0.8441594335316119, 1.
            },
            {N, N},
            'C'  // row-major order
        };

        std::vector<double> expect_beta {
            1.7071067811865472,
            1.8944271909999157,
            1.1474419561548972,
            1.0693375245281538,
            1.9622504486493761,
            1.992992782143569 ,
            1.1678115068791026,
            0.
        };

        CSCMatrix expect_R {
            {-1.4142135623730951,  0.                ,  0.                , -3.5355339059327378,  0.                ,  0.                , -1.414213562373095 ,  0.                ,
              0.                , -2.23606797749979  , -1.341640786499874 ,  0.                ,  0.                ,  0.                , -4.024922359499621 , -0.4472135954999579,
              0.                ,  0.                , -3.03315017762062  , -0.9890707100936806,  0.                ,  0.                , -0.8571946154145236, -0.1318760946791574,
              0.                ,  0.                ,  0.                , -2.1264381322847794,  0.                ,  0.                ,  0.3987071498033972,  0.061339561508215 ,
              0.                ,  0.                ,  0.                ,  0.                , -5.196152422706632 , -2.309401076758503 , -0.1924500897298752, -0.1924500897298752,
              0.                ,  0.                ,  0.                ,  0.                ,  0.                , -5.715476066494082 , -0.0972019739199674, -0.9720197391996737,
              0.                ,  0.                ,  0.                ,  0.                ,  0.                ,  0.                , -5.818914395248401 , -0.8474056139492476,
              0.                ,  0.                ,  0.                ,  0.                ,  0.                ,  0.                ,  0.                ,  0.2808744717175516
            },
            {N, N},
            'C' // row-major order
        };

        // ---------- Factor the matrix
        SymbolicQR S = sqr(A);
        QRResult res = qr(A, S);

        compare_matrices(res.V, expect_V);
        CHECK_THAT(is_close(res.beta, expect_beta, tol), AllTrue());
        compare_matrices(res.R, expect_R);

        SECTION("Exercise 5.1: Symbolic factorization") {
            QRResult sym_res = symbolic_qr(A, S);

            CHECK(sym_res.V.indptr() == expect_V.indptr());
            CHECK_THAT(sym_res.V.indices(), UnorderedEquals(expect_V.indices()));
            CHECK(sym_res.V.data().size() == expect_V.data().size());  // allocation only
            CHECK(sym_res.beta.empty());
            CHECK(sym_res.R.indptr() == expect_R.indptr());
            CHECK_THAT(sym_res.R.indices(), UnorderedEquals(expect_R.indices()));
            REQUIRE(sym_res.R.data().size() == expect_R.data().size());  // allocation only
        }

        SECTION("Exercise 5.3: Re-QR factorization") {
            res = symbolic_qr(A, S);

            // Compute the numeric factorization using the symbolic result
            reqr(A, S, res);

            compare_matrices(res.V, expect_V);
            CHECK_THAT(is_close(res.beta, expect_beta, tol), AllTrue());
            compare_matrices(res.R, expect_R);
        }

        SECTION("Exercise 5.5: Use post-ordering with natural ordering") {
            // Compute the symbolic factorization with postordering
            bool use_postorder = true;
            SymbolicQR S = sqr(A, AMDOrder::Natural, use_postorder);
            QRResult res = qr(A, S);

            // The postordering of this matrix *is* the natural ordering.
            // TODO Find and example with a different postorder for testing
            compare_matrices(res.V, expect_V);
            CHECK_THAT(is_close(res.beta, expect_beta, tol), AllTrue());
            compare_matrices(res.R, expect_R);
        }
    }
}


TEST_CASE("QR factorization of overdetermined matrix M > N")
{
    // Define the test matrix A (See Davis, Figure 5.1, p 74)
    // except remove the last 2 columns
    csint M = 8;
    csint N = 5;
    CSCMatrix A = davis_example_qr().slice(0, M, 0, N);

    CHECK(A.shape() == Shape {M, N});

    // See etree in Figure 5.1, p 74
    std::vector<csint> parent = {3, 2, 3, -1, -1};

    std::vector<csint> expect_leftmost = {0, 1, 2, 0, 4, 4, 1, 4};
    std::vector<csint> expect_p_inv = {0, 1, 3, 5, 4, 6, 2, 7};

    SECTION("find_leftmost") {
        REQUIRE(find_leftmost(A) == expect_leftmost);
    }

    SECTION("vcount") {
        SymbolicQR S;
        S.parent.assign(parent.begin(), parent.end());
        S.leftmost = find_leftmost(A);
        vcount(A, S);

        CHECK(S.p_inv == expect_p_inv);
        CHECK(S.vnz == 11);
        REQUIRE(S.m2 == M);
    }

    SECTION("Symbolic analysis") {
        std::vector<csint> expect_q = {0, 1, 2, 3, 4};  // natural
        std::vector<csint> expect_parent = parent;

        SymbolicQR S = sqr(A);

        CHECK(S.p_inv == expect_p_inv);
        CHECK(S.q == expect_q);
        CHECK(S.parent == expect_parent);
        CHECK(S.leftmost == expect_leftmost);
        CHECK(S.m2 == M);
        CHECK(S.vnz == 11);  // manual counts Figure 5.1, p 74
        REQUIRE(S.rnz == 8);
    }

    SECTION("Numeric factorization") {
        SymbolicQR S = sqr(A);
        QRResult res = qr(A, S);

        // Expected values from scipy.linalg.qr
        CSCMatrix expect_V {
            {1.                , 0.                , 0.                , 0.                , 0.                ,
             0.                , 1.                , 0.                , 0.                , 0.                ,
             0.                , 0.2360679774997897, 1.                , 0.                , 0.                ,
             0.                , 0.                , 0.8619788607068873, 1.                , 0.                ,
             0.                , 0.                , 0.                , 0.                , 1.                ,
             0.4142135623730951, 0.                , 0.                , 0.9329077440557915, 0.                ,
             0.                , 0.                , 0.                , 0.                , 0.0980762113533159,
             0.                , 0.                , 0.                , 0.                , 0.0980762113533159
            },
            {M, N},
            'C'  // row-major order
        };

        std::vector<double> expect_beta {
            1.7071067811865472,
            1.8944271909999157,
            1.1474419561548972,
            1.0693375245281538,
            1.9622504486493761
        };

        CSCMatrix expect_R {
            {-1.4142135623730951,  0.                ,  0.                , -3.5355339059327378,  0.                ,
              0.                , -2.23606797749979  , -1.341640786499874 ,  0.                ,  0.                ,
              0.                ,  0.                , -3.0331501776206204, -0.9890707100936804,  0.                ,
              0.                ,  0.                ,  0.                , -2.1264381322847794,  0.                ,
              0.                ,  0.                ,  0.                ,  0.                , -5.196152422706632 ,
              0.                ,  0.                ,  0.                ,  0.                ,  0.                ,
              0.                ,  0.                ,  0.                ,  0.                ,  0.                ,
              0.                ,  0.                ,  0.                ,  0.                ,  0.
            },
            {M, N},
            'C' // row-major order
        };

        compare_matrices(res.V, expect_V);
        CHECK_THAT(is_close(res.beta, expect_beta, tol), AllTrue());
        compare_matrices(res.R, expect_R);

        SECTION("Exercise 5.1: Symbolic factorization") {
            QRResult sym_res = symbolic_qr(A, S);

            CHECK(sym_res.V.indptr() == expect_V.indptr());
            CHECK_THAT(sym_res.V.indices(), UnorderedEquals(expect_V.indices()));
            CHECK(sym_res.V.data().size() == expect_V.data().size());
            CHECK(sym_res.beta.empty());
            CHECK(sym_res.R.indptr() == expect_R.indptr());
            CHECK_THAT(sym_res.R.indices(), UnorderedEquals(expect_R.indices()));
            REQUIRE(sym_res.R.data().size() == expect_R.data().size());
        }

        SECTION("Exercise 5.3: Re-QR factorization") {
            res = symbolic_qr(A, S);

            // Compute the numeric factorization using the symbolic result
            reqr(A, S, res);

            compare_matrices(res.V, expect_V);
            CHECK_THAT(is_close(res.beta, expect_beta, tol), AllTrue());
            compare_matrices(res.R, expect_R);
        }
    }
}


TEST_CASE("QR factorization of an underdetermined matrix M < N", "[under]")
{
    // NOTE As written, when M < N, the cs::qr code computes a QR factorization
    // that results in V size (N, N), and R size (N, N). The actual sizes should
    // be V (M, M) and R (M, N). We currently just slice the result to get the
    // desired sizes.

    // Define the test matrix A (See Davis, Figure 5.1, p 74)
    // except remove the last 2 columns
    csint M = 5;
    csint N = 8;
    CSCMatrix A = davis_example_qr().slice(0, M, 0, N);
    CHECK(A.shape() == Shape {M, N});

    // See etree in Figure 5.1, p 74
    std::vector<csint> parent = {3, 2, 3, 6, 5, -1, -1, -1};

    std::vector<csint> expect_leftmost = {0, 1, 2, 0, 4};
    std::vector<csint> expect_p_inv = {0, 1, 2, 3, 4, 5, 6, 7};  // natural

    SECTION("find_leftmost") {
        REQUIRE(find_leftmost(A) == expect_leftmost);
    }

    SECTION("vcount") {
        SymbolicQR S;
        S.parent.assign(parent.begin(), parent.end());
        S.leftmost = find_leftmost(A);
        vcount(A, S);

        CHECK(S.p_inv == expect_p_inv);
        CHECK(S.vnz == 9);
        REQUIRE(S.m2 == N);  // extra rows added!
    }

    SECTION("Symbolic analysis") {
        std::vector<csint> expect_q = {0, 1, 2, 3, 4, 5, 6, 7};  // natural
        std::vector<csint> expect_parent = parent;

        SymbolicQR S = sqr(A);

        CHECK(S.p_inv == expect_p_inv);
        CHECK(S.q == expect_q);
        CHECK(S.parent == expect_parent);
        CHECK(S.leftmost == expect_leftmost);
        CHECK(S.m2 == N);  // extra rows added!
        CHECK(S.vnz == 9);
        REQUIRE(S.rnz == 16);
    }

    SECTION("Numeric factorization") {
        SymbolicQR S = sqr(A);
        QRResult res = qr(A, S);

        // Expected values from scipy.linalg.qr
        CSCMatrix expect_V {
            {1.                , 0.                , 0.                , 0.                , 0.                ,
             0.                , 1.                , 0.                , 0.                , 0.                ,
             0.                , 0.                , 1.                , 0.                , 0.                ,
             0.4142135623730951, 0.                , 0.                , 1.                , 0.                ,
             0.                , 0.                , 0.                , 0.                , 1.
            },
            {M, M},
            'C'  // row-major order
        };

        std::vector<double> expect_beta(M);  // (M,)
        expect_beta[0] = 1.7071067811865472;

        CSCMatrix expect_R {
            {-1.4142135623730951,  0.                ,  0.                , -3.5355339059327378,  0.                ,  0.                , -1.414213562373095     ,  0.                ,
              0.                ,  2.                ,  1.                ,  0.                ,  0.                ,  0.                ,  1.                    ,  0.                ,
              0.                ,  0.                ,  3.                ,  1.                ,  0.                ,  0.                ,  0.                    ,  0.                ,
              0.                ,  0.                ,  0.                ,  2.1213203435596424,  0.                ,  0.                , -4.7442685329306630e-17,  0.                ,
              0.                ,  0.                ,  0.                ,  0.                ,  5.                ,  1.                ,  0.                    ,  0.
            },
            {M, N},
            'C' // row-major order
        };

        compare_matrices(res.V, expect_V);
        CHECK_THAT(is_close(res.beta, expect_beta, tol), AllTrue());
        compare_matrices(res.R, expect_R);
    }
}


<<<<<<< HEAD
// Exercise 5.4
TEST_CASE("QR factorization with column pivoting", "[qr_pivoting]")
{
    // csint N = 8;  // number of rows and columns
    CSCMatrix A = davis_example_qr();

    // // Expected values computed with scipy.linalg.qr
    // CSCMatrix expect_V {
    //     {1.                , 0.                , 0.                , 0.                , 0.                , 0.                , 0.                , 0.,
    //      0.                , 1.                , 0.                , 0.                , 0.                , 0.                , 0.                , 0.,
    //      0.                , 0.2360679774997897, 1.                , 0.                , 0.                , 0.                , 0.                , 0.,
    //      0.                , 0.                , 0.8619788607068875, 1.                , 0.                , 0.                , 0.                , 0.,
    //      0.                , 0.                , 0.                , 0.                , 1.                , 0.                , 0.                , 0.,
    //      0.                , 0.                , 0.                , 0.                , 0.0980762113533159, 1.                , 0.                , 0.,
    //      0.                , 0.                , 0.                , 0.                , 0.0980762113533159, 0.0592952558196218, 1.                , 0.,
    //      0.4142135623730951, 0.                , 0.                , 0.9329077440557915, 0.                , 0.                , 0.8441594335316119, 1.
    //     },
    //     {N, N},
    //     'C'  // row-major order
    // };

    // std::vector<double> expect_beta {
    //     1.7071067811865472,
    //     1.8944271909999157,
    //     1.1474419561548972,
    //     1.0693375245281538,
    //     1.9622504486493761,
    //     1.992992782143569 ,
    //     1.1678115068791026,
    //     0.
    // };

    // CSCMatrix expect_R {
    //     {-1.4142135623730951,  0.                ,  0.                , -3.5355339059327378,  0.                ,  0.                , -1.414213562373095 ,  0.                ,
    //       0.                , -2.23606797749979  , -1.341640786499874 ,  0.                ,  0.                ,  0.                , -4.024922359499621 , -0.4472135954999579,
    //       0.                ,  0.                , -3.03315017762062  , -0.9890707100936806,  0.                ,  0.                , -0.8571946154145236, -0.1318760946791574,
    //       0.                ,  0.                ,  0.                , -2.1264381322847794,  0.                ,  0.                ,  0.3987071498033972,  0.061339561508215 ,
    //       0.                ,  0.                ,  0.                ,  0.                , -5.196152422706632 , -2.309401076758503 , -0.1924500897298752, -0.1924500897298752,
    //       0.                ,  0.                ,  0.                ,  0.                ,  0.                , -5.715476066494082 , -0.0972019739199674, -0.9720197391996737,
    //       0.                ,  0.                ,  0.                ,  0.                ,  0.                ,  0.                , -5.818914395248401 , -0.8474056139492476,
    //       0.                ,  0.                ,  0.                ,  0.                ,  0.                ,  0.                ,  0.                ,  0.2808744717175516
    //     },
    //     {N, N},
    //     'C' // row-major order
    // };

    // ---------- Factor the matrix
    SymbolicQR S = sqr(A);
    // NOTE HACK artificially set S.q
    S.q = {0, 2, 3, 4, 5, 6, 7, 1};
    std::cout << "S.q: " << S.q << std::endl;

    // double tol = 3.0;  // artificially high for testing purposes
    double tol = 0.0;  // set to 0 to turn off pivoting
=======
TEST_CASE("Exercise 5.4: QR factorization with column pivoting", "[qr_pivoting]")
{
    CSCMatrix A = davis_example_qr();
    auto [M, N] = A.shape();

    // Add 10 to the diagonal to enforce expected pivoting
    for (csint i = 0; i < N; i++) {
        A(i, i) += 10;
    }

    double tol = 0.0;
    std::vector<csint> expect_q;

    SECTION("tol = 0.0 (no pivoting)") {
        std::cout << "---------- No Pivoting (tol = 0.0) ----------" << std::endl;
        tol = 0.0;  // set to 0 to turn off pivoting
        expect_q = {0, 1, 2, 3, 4, 5, 6, 7};  // natural
    }

    SECTION("Single small column") {
        std::cout << "---------- Single small column ----------" << std::endl;
        tol = 0.1;

        // Scale down a column to test the column pivoting
        csint k = 3;
        double A_kk = A(k, k);
        for (csint i = 0; i < M; i++) {
            A(i, k) *= 0.95 * tol / A_kk;
        }

        // NOTE HACK: Arificially set A[3, 4] to non-zero value
        // Then, when we pivot column "3" to the end, column "4" has a non-zero
        // value on the diagonal. Otherwise, we segfault.
        // A(3, 4) = 0.5;

        std::cout << "A:" << std::endl;
        A.print_dense();

        expect_q = {0, 1, 2, 4, 5, 6, 7, 3};
    }

    SECTION("Multiple small columns") {
        std::cout << "---------- Multiple small columns ----------" << std::endl;
        tol = 0.1;

        // Scale down a column to test the column pivoting
        for (const auto& k : {2, 3, 5}) {
            double A_kk = A(k, k);
            for (csint i = 0; i < M; i++) {
                A(i, k) *= 0.95 * tol / A_kk;
            }
        }

        std::cout << "A:" << std::endl;
        A.print_dense();

        expect_q = {0, 1, 4, 6, 7, 2, 3, 5};
    }

    // ---------- Factor the matrix
    SymbolicQR S = sqr(A);
>>>>>>> 291f024d
    QRResult res = qr_pivoting(A, S, tol);

    std::cout << "V:" << std::endl;
    res.V.print_dense();
    std::cout << "beta:" << res.beta << std::endl;
    std::cout << "R:" << std::endl;
    res.R.print_dense();

<<<<<<< HEAD
    std::cout << "S.q: " << S.q << std::endl;
    std::cout << "res.q: " << res.q << std::endl;
=======
    CHECK(S.q == std::vector<csint> {0, 1, 2, 3, 4, 5, 6, 7});  // natural order
    CHECK(res.q == expect_q);
>>>>>>> 291f024d

    // compare_matrices(res.V, expect_V);
    // CHECK_THAT(is_close(res.beta, expect_beta, tol), AllTrue());
    // compare_matrices(res.R, expect_R);
}
<<<<<<< HEAD
=======


/** Define a helper function to test LU decomposition */
auto lu_test = [](const CSCMatrix& A)
{
    SymbolicLU S = slu(A);
    LUResult res = lu(A, S);
    CSCMatrix LU = (res.L * res.U).droptol().to_canonical();
    CSCMatrix PA = A.permute_rows(res.p_inv).to_canonical();
    compare_matrices(LU, PA);
    return res;
};


TEST_CASE("LU Factorization of Square Matrix", "[lu]")
{
    CSCMatrix A = davis_example_qr();
    auto [M, N] = A.shape();

    // TODO build this option into davis_example_qr(add_diag=10.0);
    // Add 10 to the diagonal to enforce expected pivoting
    for (csint i = 0; i < N; i++) {
        A(i, i) += 10;
    }

    std::vector<csint> expect_q(N);
    std::iota(expect_q.begin(), expect_q.end(), 0);

    SECTION("Symbolic Factorization") {
        SymbolicLU S = slu(A);  // natural ordering

        csint expect_lnz = 4 * A.nnz() + N;

        CHECK(S.q == expect_q);
        CHECK(S.lnz == expect_lnz);
        REQUIRE(S.unz == S.lnz);
    }

    SECTION("Numeric Factorization") {
        CSCMatrix Ap;
        std::vector<csint> expect_p = expect_q;

        SECTION("un-permuted") {
            Ap = A;
            expect_p = expect_q;
        }

        SECTION("permuted") {
            // Permute the rows of A to test pivoting
            std::vector<csint> p = {5, 1, 7, 0, 2, 6, 4, 3};  // arbitrary
            std::vector<csint> p_inv = inv_permute(p);

            // LU *should* select pivots to recover the original A matrix
            Ap = A.permute_rows(p_inv);
            expect_p = p;
        }

        // Test the factorization
        LUResult res = lu_test(Ap);

        // Permute the rows of the input Ap to compare with LU
        CSCMatrix PAp = Ap.permute_rows(res.p_inv).to_canonical();

        CHECK(res.p_inv == expect_p);
        CHECK(res.q == expect_q);
        compare_matrices(A, PAp);  // LU should match the un-permuted A
    }
}


TEST_CASE("Solve A x = b with LU")
{
    CSCMatrix A = davis_example_qr().to_canonical();
    auto [M, N] = A.shape();

    // Add 10 to the diagonal to enforce expected pivoting
    for (csint i = 0; i < N; i++) {
        A(i, i) += 10;
    }

    // Create RHS for A x = b
    std::vector<double> expect(N);
    std::iota(expect.begin(), expect.end(), 1);
    const std::vector<double> b = A * expect;

    SECTION("Natural Order") {
        const std::vector<double> x = lu_solve(A, b);
        REQUIRE_THAT(is_close(x, expect, tol), AllTrue());
    }

    SECTION("Permuted A") {
        // Permuting the rows of A requires permuting the columns of b, but the
        // solution vector will *not* be permuted.
        std::vector<csint> p = {5, 1, 7, 0, 2, 6, 4, 3};  // arbitrary
        std::vector<csint> p_inv = inv_permute(p);

        CSCMatrix Ap = A.permute_rows(p_inv);
        std::vector<double> bp = pvec(p_inv, b);  // == ipvec(p, b)

        std::vector<double> x = lu_solve(Ap, bp);

        REQUIRE_THAT(is_close(x, expect, tol), AllTrue());
    }
}


TEST_CASE("Exercise 6.1: Solve A^T x = b with LU")
{
    CSCMatrix A = davis_example_qr().to_canonical();
    auto [M, N] = A.shape();

    // Add 10 to the diagonal to enforce expected pivoting
    for (csint i = 0; i < N; i++) {
        A(i, i) += 10;
    }

    // Create RHS for A^T x = b
    std::vector<double> expect(N);
    std::iota(expect.begin(), expect.end(), 1);
    const std::vector<double> b = A.T() * expect;

    SECTION("Natural Order") {
        const std::vector<double> x = lu_tsolve(A, b);
        REQUIRE_THAT(is_close(x, expect, tol), AllTrue());
    }

    SECTION("Permuted A") {
        // Permuting the rows of A is the same as permuting the columns of A^T,
        // so the RHS vector is not affected, but the solution vector will be
        // permuted, so permute it back for comparison.
        std::vector<csint> p = {5, 1, 7, 0, 2, 6, 4, 3};  // arbitrary
        std::vector<csint> p_inv = inv_permute(p);
        CSCMatrix Ap = A.permute_rows(p_inv);

        std::vector<double> x = lu_tsolve(Ap, b);
        std::vector<double> xp = pvec(p_inv, x);  // permute back to match x

        REQUIRE_THAT(is_close(xp, expect, tol), AllTrue());
    }
}


TEST_CASE("Exercise 6.3: Column Pivoting in LU", "[ex6.3]")
{
    CSCMatrix A = davis_example_qr();
    auto [M, N] = A.shape();

    // Add 10 to the diagonal to enforce expected pivoting
    for (csint i = 0; i < N; i++) {
        A(i, i) += 10;
    }

    // Cases to test:
    //   1. no pivot found in a column (zero column)
    //   2. pivot in a column is below given tolerance

    auto lu_col_test = [](
        const CSCMatrix& A,
        double col_tol,
        const std::vector<csint>& expect_p_inv,
        const std::vector<csint>& expect_q
    ) {
        SymbolicLU S = slu(A);
        LUResult res = lu_col(A, S, col_tol);

        CSCMatrix LU = (res.L * res.U).droptol().to_canonical();
        CSCMatrix PAQ = A.permute(res.p_inv, res.q).to_canonical();

        CHECK(res.p_inv == expect_p_inv);
        CHECK(res.q == expect_q);
        compare_matrices(LU, PAQ);
    };

    SECTION("Zero Column") {
        double col_tol = 0.0;  // keep all based on pivot size

        std::vector<csint> expect_q;

        SECTION("Single zero column") {
            // Remove a column to test the column pivoting
            csint k = 3;
            for (csint i = 0; i < M; i++) {
                A(i, k) = 0.0;
            }
            A = A.dropzeros();

            expect_q = {0, 1, 2, 4, 5, 6, 7, 3};
        }

        SECTION("Multiple zero columns") {
            // Remove a column to test the column pivoting
            for (const auto& k : {2, 3, 5}) {
                for (csint i = 0; i < M; i++) {
                    A(i, k) = 0.0;
                }
            }
            A = A.dropzeros();

            expect_q = {0, 1, 4, 6, 7, 2, 3, 5};
        }

        std::vector<csint> expect_p = expect_q;  // diagonals are pivots
        std::vector<csint> expect_p_inv = inv_permute(expect_p);

        lu_col_test(A, col_tol, expect_p_inv, expect_q);
    }

    SECTION("Threshold") {
        // Absolute threshold below which to pivot a column to the end
        double col_tol = 0.1;

        std::vector<csint> expect_q;

        SECTION("No small columns") {
            // No columns are small enough to pivot
            expect_q = {0, 1, 2, 3, 4, 5, 6, 7};
        }

        SECTION("Single small column") {
            // Scale down a column to test the column pivoting
            csint k = 3;
            double A_kk = A(k, k);
            for (csint i = 0; i < M; i++) {
                A(i, k) *= 0.95 * col_tol / A_kk;
            }

            expect_q = {0, 1, 2, 4, 5, 6, 7, 3};
        }

        SECTION("Multiple small columns") {
            // Scale down multiple columns
            for (const auto& k : {2, 3, 5}) {
                double A_kk = A(k, k);
                for (csint i = 0; i < M; i++) {
                    A(i, k) *= 0.95 * col_tol / A_kk;
                }
            }

            expect_q = {0, 1, 4, 6, 7, 2, 3, 5};
        }

        std::vector<csint> expect_p = expect_q;  // diagonals are pivots
        std::vector<csint> expect_p_inv = inv_permute(expect_p);

        lu_col_test(A, col_tol, expect_p_inv, expect_q);
    }
}


TEST_CASE("Exercise 6.4: relu", "[ex6.4]")
{
    CSCMatrix A = davis_example_qr();
    auto [M, N] = A.shape();

    // Add 10 to the diagonal to enforce expected pivoting
    for (csint i = 0; i < N; i++) {
        A(i, i) += 10;
    }

    std::vector<csint> expect_q(N);
    std::iota(expect_q.begin(), expect_q.end(), 0);

    // TODO CSCMatrix::set_data(const std::vector<double>& x) function
    // Change the values of A to test the relu function
    // A.set_data(A.data() + 1);

    // Create new matrix with same sparsity pattern as A
    std::vector<double> B_data(A.data());
    for (auto& x : B_data) {
        x += 1;
    }
    CSCMatrix B {B_data, A.indices(), A.indptr(), A.shape()};

    CSCMatrix Ap, Bp;
    std::vector<csint> expect_p;

    SECTION("no pivoting") {
        // Compute the LU factorization of B using the pattern of LU = A
        Ap = A;
        Bp = B;
        expect_p = expect_q;
    }

    SECTION("permuted") {
        // Permute the rows of A to test pivoting
        std::vector<csint> p = {5, 1, 7, 0, 2, 6, 4, 3};  // arbitrary
        std::vector<csint> p_inv = inv_permute(p);

        // Permute the rows of A and B to test pivoting
        Ap = A.permute_rows(p_inv);
        Bp = B.permute_rows(p_inv);
        expect_p = p;
    }

    // Compute LU = PA
    SymbolicLU S = slu(Ap);
    LUResult R = lu(Ap, S);

    // Compute the LU factorization of Bp using the pattern of LU = PA
    LUResult res = relu(Bp, R, S);

    CSCMatrix LU = (res.L * res.U).droptol().to_canonical();

    // Permute the rows of the input Bp to compare with LU
    CSCMatrix PBp = Bp.permute_rows(res.p_inv).to_canonical();

    CHECK(res.q == expect_q);
    CHECK(res.p_inv == expect_p);
    compare_matrices(B, PBp);  // LU should match the un-permuted B
    compare_matrices(LU, B.to_canonical());
}


TEST_CASE("Exercise 6.5: LU for square, singular matrices", "[ex6.5]")
{
    CSCMatrix A = davis_example_qr().to_canonical();
    auto [M, N] = A.shape();

    // Add 10 to the diagonal to enforce expected pivoting
    for (csint i = 0; i < N; i++) {
        A(i, i) += 10;
    }

    CSCMatrix B = A;  // create a copy to edit

    SECTION("Single pair of linearly dependent columns") {
        // Create a singular matrix by setting column 3 = 2 * column 5
        for (csint i = 0; i < M; i++) {
            B(i, 3) = 2 * B(i, 5);
        }
    }

    SECTION("Two pairs of linearly dependent columns") {
        for (csint i = 0; i < M; i++) {
            B(i, 3) = 2 * B(i, 5);
            B(i, 2) = 3 * B(i, 4);
        }
    }

    SECTION("Single pair of linearly dependent rows") {
        // Create a singular matrix by setting row 3 = 2 * row 5
        for (csint j = 0; j < N; j++) {
            B(3, j) = 2 * B(5, j);
        }
    }

    SECTION("Two pairs of linearly dependent rows") {
        for (csint j = 0; j < N; j++) {
            B(3, j) = 2 * B(5, j);
            B(2, j) = 3 * B(4, j);
        }
    }

    SECTION("Single zero column") {
        for (csint i = 0; i < M; i++) {
            B(i, 3) = 0.0;
        }

        SECTION("Structural") {
            B = B.dropzeros();
        }
    }

    SECTION("Multiple zero columns") {
        for (csint i = 0; i < M; i++) {
            for (const auto& j : {2, 3, 4}) {
                B(i, j) = 0.0;
            }
        }

        SECTION("Structural") {
            B = B.dropzeros();
        }
    }

    SECTION("Single zero row") {
        for (csint j = 0; j < N; j++) {
            B(3, j) = 0.0;
        }

        SECTION("Structural") {
            B = B.dropzeros();
        }
    }

    SECTION("Multiple zero rows") {
        for (const auto& i : {2, 3, 4}) {
            for (csint j = 0; j < N; j++) {
                B(i, j) = 0.0;
            }
        }

        SECTION("Structural") {
            B = B.dropzeros();
        }
    }

    lu_test(B);
}


TEST_CASE("Exercise 6.6: LU Factorization of Rectangular Matrices", "[ex6.6]")
{
    CSCMatrix A = davis_example_qr().to_canonical();
    auto [M, N] = A.shape();

    // Add 10 to the diagonal to enforce expected pivoting
    for (csint i = 0; i < N; i++) {
        A(i, i) += 10;
    }

    csint r = 3;  // number of rows or columns to remove

    SECTION("M < N") {
        A = A.slice(0, M - r, 0, N);
    }

    SECTION("M > N") {
        A = A.slice(0, M, 0, N - r);
    }

    lu_test(A);
}


TEST_CASE("Exercise 6.13: Incomplete LU Decomposition", "[ex6.13]")
{
    CSCMatrix A = davis_example_qr().to_canonical();
    auto [M, N] = A.shape();

    // Add 10 to the diagonal to enforce expected pivoting
    for (csint i = 0; i < N; i++) {
        A(i, i) += 10;
    }

    SECTION("ILUTP: Threshold with Pivoting") {
        // Default is no pivoting
        CSCMatrix Ap = A;

        // Permute the rows of A to test pivoting
        std::vector<csint> p = {5, 1, 7, 0, 2, 6, 4, 3};  // arbitrary
        std::vector<csint> p_inv = inv_permute(p);

        SECTION("Full LU (tolerance = 0)") {
            double drop_tol = 0.0;

            SECTION("With pivoting") {
                Ap = A.permute_rows(p_inv);
            }

            SymbolicLU S = slu(Ap);
            LUResult res = lu(Ap, S);
            LUResult ires = ilutp(Ap, S, drop_tol);
            CSCMatrix iLU = (ires.L * ires.U).droptol().to_canonical();

            compare_matrices(res.L, ires.L);
            compare_matrices(res.U, ires.U);
            compare_matrices(iLU, A);
        }

        SECTION("Drop all non-digonal entries (tolerance = inf)") {
            double drop_tol = std::numeric_limits<double>::infinity();

            SECTION("With pivoting") {
                Ap = A.permute_rows(p_inv);
            }

            SymbolicLU S = slu(Ap);
            LUResult ires = ilutp(Ap, S, drop_tol);

            REQUIRE(ires.L.nnz() == N);
            REQUIRE(ires.U.nnz() == N);
            for (csint i = 0; i < N; i++) {
                CHECK(ires.L(i, i) == 1.0);
                CHECK_THAT(ires.U(i, i), WithinAbs(A(i, i), tol));
            }
        }

        SECTION("Arbitrary drop tolerance") {
            double drop_tol = 0.08;  // quite large to drop many entries

            SECTION("With pivoting") {
                Ap = A.permute_rows(p_inv);
            }

            SymbolicLU S = slu(Ap);
            LUResult res = lu(Ap, S);
            LUResult ires = ilutp(Ap, S, drop_tol);
            CSCMatrix iLU = (ires.L * ires.U).droptol().to_canonical();

            CHECK(ires.L.nnz() <= res.L.nnz());
            CHECK(ires.U.nnz() <= res.U.nnz());
            CHECK_THAT(ires.L.data() >= drop_tol, AllTrue());
            CHECK_THAT(ires.U.data() >= drop_tol, AllTrue());
            REQUIRE((iLU - A).fronorm() / A.fronorm() < drop_tol);
        }
    }

}


TEST_CASE("Exercise 6.15: 1-norm condition number estimate", "[ex6.15]")
{
    CSCMatrix A = davis_example_qr().to_canonical();
    auto [M, N] = A.shape();

    // Add 10 to the diagonal to enforce expected pivoting
    for (csint i = 0; i < N; i++) {
        A(i, i) += 10;
    }

    SECTION("Estimate 1-norm of A inverse") {
        // Compute the LU decomposition
        SymbolicLU S = slu(A);
        LUResult res = lu(A, S);

        double expect = 0.11537500551678347;  // MATLAB and python calcs
        double exact_norm = A.norm();         // 1-norm == maximum column sum

        double est_norm = norm1est_inv(res);

        CHECK(exact_norm >= est_norm);  // estimate is a lower bound
        REQUIRE(est_norm == Approx(expect));
    }

    SECTION("Estimate condition number of A") {
        double kappa = cond1est(A);
        double expect = 2.422875115852452;  // MATLAB and python calcs

        REQUIRE(kappa == Approx(expect));
    }
}
>>>>>>> 291f024d

/*==============================================================================
 *============================================================================*/<|MERGE_RESOLUTION|>--- conflicted
+++ resolved
@@ -3022,62 +3022,6 @@
 }
 
 
-<<<<<<< HEAD
-// Exercise 5.4
-TEST_CASE("QR factorization with column pivoting", "[qr_pivoting]")
-{
-    // csint N = 8;  // number of rows and columns
-    CSCMatrix A = davis_example_qr();
-
-    // // Expected values computed with scipy.linalg.qr
-    // CSCMatrix expect_V {
-    //     {1.                , 0.                , 0.                , 0.                , 0.                , 0.                , 0.                , 0.,
-    //      0.                , 1.                , 0.                , 0.                , 0.                , 0.                , 0.                , 0.,
-    //      0.                , 0.2360679774997897, 1.                , 0.                , 0.                , 0.                , 0.                , 0.,
-    //      0.                , 0.                , 0.8619788607068875, 1.                , 0.                , 0.                , 0.                , 0.,
-    //      0.                , 0.                , 0.                , 0.                , 1.                , 0.                , 0.                , 0.,
-    //      0.                , 0.                , 0.                , 0.                , 0.0980762113533159, 1.                , 0.                , 0.,
-    //      0.                , 0.                , 0.                , 0.                , 0.0980762113533159, 0.0592952558196218, 1.                , 0.,
-    //      0.4142135623730951, 0.                , 0.                , 0.9329077440557915, 0.                , 0.                , 0.8441594335316119, 1.
-    //     },
-    //     {N, N},
-    //     'C'  // row-major order
-    // };
-
-    // std::vector<double> expect_beta {
-    //     1.7071067811865472,
-    //     1.8944271909999157,
-    //     1.1474419561548972,
-    //     1.0693375245281538,
-    //     1.9622504486493761,
-    //     1.992992782143569 ,
-    //     1.1678115068791026,
-    //     0.
-    // };
-
-    // CSCMatrix expect_R {
-    //     {-1.4142135623730951,  0.                ,  0.                , -3.5355339059327378,  0.                ,  0.                , -1.414213562373095 ,  0.                ,
-    //       0.                , -2.23606797749979  , -1.341640786499874 ,  0.                ,  0.                ,  0.                , -4.024922359499621 , -0.4472135954999579,
-    //       0.                ,  0.                , -3.03315017762062  , -0.9890707100936806,  0.                ,  0.                , -0.8571946154145236, -0.1318760946791574,
-    //       0.                ,  0.                ,  0.                , -2.1264381322847794,  0.                ,  0.                ,  0.3987071498033972,  0.061339561508215 ,
-    //       0.                ,  0.                ,  0.                ,  0.                , -5.196152422706632 , -2.309401076758503 , -0.1924500897298752, -0.1924500897298752,
-    //       0.                ,  0.                ,  0.                ,  0.                ,  0.                , -5.715476066494082 , -0.0972019739199674, -0.9720197391996737,
-    //       0.                ,  0.                ,  0.                ,  0.                ,  0.                ,  0.                , -5.818914395248401 , -0.8474056139492476,
-    //       0.                ,  0.                ,  0.                ,  0.                ,  0.                ,  0.                ,  0.                ,  0.2808744717175516
-    //     },
-    //     {N, N},
-    //     'C' // row-major order
-    // };
-
-    // ---------- Factor the matrix
-    SymbolicQR S = sqr(A);
-    // NOTE HACK artificially set S.q
-    S.q = {0, 2, 3, 4, 5, 6, 7, 1};
-    std::cout << "S.q: " << S.q << std::endl;
-
-    // double tol = 3.0;  // artificially high for testing purposes
-    double tol = 0.0;  // set to 0 to turn off pivoting
-=======
 TEST_CASE("Exercise 5.4: QR factorization with column pivoting", "[qr_pivoting]")
 {
     CSCMatrix A = davis_example_qr();
@@ -3139,7 +3083,6 @@
 
     // ---------- Factor the matrix
     SymbolicQR S = sqr(A);
->>>>>>> 291f024d
     QRResult res = qr_pivoting(A, S, tol);
 
     std::cout << "V:" << std::endl;
@@ -3148,20 +3091,13 @@
     std::cout << "R:" << std::endl;
     res.R.print_dense();
 
-<<<<<<< HEAD
-    std::cout << "S.q: " << S.q << std::endl;
-    std::cout << "res.q: " << res.q << std::endl;
-=======
     CHECK(S.q == std::vector<csint> {0, 1, 2, 3, 4, 5, 6, 7});  // natural order
     CHECK(res.q == expect_q);
->>>>>>> 291f024d
 
     // compare_matrices(res.V, expect_V);
     // CHECK_THAT(is_close(res.beta, expect_beta, tol), AllTrue());
     // compare_matrices(res.R, expect_R);
 }
-<<<<<<< HEAD
-=======
 
 
 /** Define a helper function to test LU decomposition */
@@ -3694,7 +3630,6 @@
         REQUIRE(kappa == Approx(expect));
     }
 }
->>>>>>> 291f024d
 
 /*==============================================================================
  *============================================================================*/