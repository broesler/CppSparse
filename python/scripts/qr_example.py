--- conflicted
+++ resolved
@@ -74,17 +74,7 @@
 # -----------------------------------------------------------------------------
 #         QR with a M != N matrix and/or column pivoting
 # -----------------------------------------------------------------------------
-<<<<<<< HEAD
-# NOTE that pivoting for a *dense* matrix is not the same as for a sparse
-# matrix. If we use la.qr(A_dense, pivoting=True), we get a permutation of the
-# columns that guarantees a non-increasing diagonal of R. If we use this metric
-# for a sparse matrix, we get a completely full R!
-pivoting = True
-M, N = 8, 8
-# M, N = 8, 5
-=======
 M, N = 8, 5
->>>>>>> 291f024d
 # M, N = 5, 8
 
 Ar = A[:M, :N]
@@ -96,22 +86,11 @@
 print(Ar_dense)
 
 Arc = csparse.from_scipy_sparse(Ar)
-<<<<<<< HEAD
-Sr = csparse.sqr(Arc)
-QRr_res = csparse.qr(Arc, Sr)
-# QRr_res = csparse.qr_pivoting(Arc, Sr, tol=3.0)  # artificially high tol
-=======
 QRr_res = csparse.qr(Arc)
->>>>>>> 291f024d
 
 Vr, beta_r, Rr, p_inv = QRr_res.V, QRr_res.beta, QRr_res.R, QRr_res.p_inv
 Vr = Vr.toarray()
 Rr = Rr.toarray()
-<<<<<<< HEAD
-p_inv = np.r_[QRr_res.p_inv]
-q = np.r_[QRr_res.q]
-=======
->>>>>>> 291f024d
 
 # Get the actual Q matrix
 pr = csparse.inv_permute(p_inv)
