#!/usr/bin/env python3
# =============================================================================
#     File: helpers.py
#  Created: 2025-05-28 15:44
#   Author: Bernie Roesler
#
"""
Helper functions for the C++Sparse python tests.
"""
# =============================================================================

# import datetime
import pandas as pd
import numpy as np
import re
import requests
import warnings
import tarfile

from dataclasses import dataclass
from pathlib import Path
from pymatreader import read_mat
from scipy import sparse
from scipy.io import loadmat, hb_read, mmread

# TODO refactor into a package
# Skip ssgetpy and implement my own using pandas.

# TODO move this to a config.py file
SS_DIR = Path.home() / ".ssgetpy"

SS_ROOT_URL = "https://sparse.tamu.edu"
SS_INDEX_URL = f"{SS_ROOT_URL}/files/ss_index.mat"
SSSTATS_CSV_URL = f"{SS_ROOT_URL}/files/ssstats.csv"


def download_file(url, path):
    """Download a file from a URL and save it to the specified path."""
    try:
        # Make any subdirectories
        path.parent.mkdir(parents=True, exist_ok=True)
        # Make the request to download the file
        response = requests.get(url, stream=True)
        response.raise_for_status()  # raise an error for bad responses
        with open(path, 'wb') as fp:
            for chunk in response.iter_content(chunk_size=8192):
                fp.write(chunk)
        print(f"Downloaded {url} to {path}")
    except requests.exceptions.RequestException as e:
        print(f"Error downloading {url}: {e}")
        raise e


def get_ss_index():
    """Download the SuiteSparse index file load it into a DataFrame.

    Returns
    -------
    index : DataFrame
        Loaded DataFrame containing the SuiteSparse index.
    """
    index_mat = SS_DIR / "ss_index.mat"

    if not index_mat.exists():
        SS_DIR.mkdir(parents=True, exist_ok=True)
        download_file(SS_INDEX_URL, index_mat)

    mat = loadmat(index_mat)
    ss_index = mat['ss_index'][0][0]  # structured numpy array

    # NOTE ss_index is a `np.void` structured array object.
    # {'LastRevisionDate', 'DownloadTimeStamp'} are singletons, but every other
    # element is either (2904,), (1, 2904) or (2904, 1) shaped.
    col_names = ss_index.dtype.names
    data = {}

    for col in col_names:
        col_data = ss_index[col]

        if col_data.size > 1:
            col_data = col_data.flatten()

            if col_data.dtype == np.object_:
                # String arrays are nested, so unpack them
                col_data = [item.item() for item in col_data]

            data[col] = col_data

    df = pd.DataFrame(data)

    # Create id column at the front
    df['id'] = df.index + 1
    df = df.loc[:, np.roll(df.columns, 1)]

    return df


def get_ss_stats():
    """Download the SuiteSparse statistics file and load it into a DataFrame.

    .. note:: The statistics file is not used in the CSparse testing.
              It is only used by the ``ssget`` Java application.

    Returns
    -------
    index : DataFrame
        Loaded DataFrame containing the SuiteSparse statistics from the
        ``ssstats.csv`` file.
    """
    # Load the secondary index from the CSV file
    stats_csv = SS_DIR / "ssstats.csv"

    if not stats_csv.exists():
        SS_DIR.mkdir(parents=True, exist_ok=True)
        download_file(SSSTATS_CSV_URL, stats_csv)

    # -------------------------------------------------------------------------
    #         Load the CSV file into a DataFrame
    # -------------------------------------------------------------------------
    with open(stats_csv, 'r') as f:
        # First row is the total number of matrices
        f.readline().strip()
        # N_matrices = int(line.split(',')[0])

        # Second row is the last modified date like "31-Oct-2023 18:12:37"
        f.readline().strip()
        # last_modified = datetime.datetime.strptime(line, "%d-%b-%Y %H:%M:%S")

        # Read the rest of the CSV into a DataFrame (see 'ssgetpy/csvindex.py`)
        columns = [
            'group',
            'name',
            'nrows',
            'ncols',
            'nnz',
            'is_real',
            'is_logical',
            'is_2d3d',
            'is_spd',
            'pattern_symmmetry',
            'numerical_symmetry',
            'kind',
            'pattern_entries'
        ]

        df = pd.read_csv(f, header=None, names=columns)

    # Add id column up front
    df['id'] = df.index + 1
    df = df.loc[:, np.roll(df.columns, 1)]

    return df


def check_index_vs_csv():
    """Check if the index DataFrame is valid vs. the 'ssstats.csv' file.

    Returns
    -------
    bool
        True if the DataFrame is valid, False otherwise.
    """
    # Load the index from the mat file
    df = get_ss_index()
    df_csv = get_ss_stats()

    # Both give the same results, but df_index has more columns of information
    assert df_csv['name'].equals(df['Name']), "Names do not match"


@dataclass(frozen=True)
class MatrixProblem:
    """A class representing a matrix problem from the SuiteSparse collection.

    Attributes
    ----------
    name : str
        The name of the matrix.
    title : str
        A descriptive title of the matrix.
    A : sparse.sparray
        The sparse matrix in any subclass of `scipy.sparray`.
    Zeros : sparse.sparray
        A sparse matrix in any subclass of `scipy.sparray`. This matrix
        contains data values of "1" representing explicit zero entries in `A`.
    id : int
        The unique identifier of the matrix.
    date : int
        The year the matrix was created or last modified.
    author : str
        The author of the matrix or the data.
    ed : str
        Information about the editors or sources.
    kind : str
        The kind of problem from which the matrix arises ('least squares
        problem', 'structural mechanics', etc.)
    notes : str, optional
        Explanatory notes about the matrix.
    """
    name:    str = None
    title:   str = None
    A:       sparse.sparray = None
    Zeros:   sparse.sparray = None
    b:       np.ndarray = None
    id:      int = None
    date:    int = None
    author:  str = None
    ed:      str = None
    kind:    str = None
    notes:   str = None

    def __str__(self):
        items = [f"  {key}: {value}" if key != 'A'
                 else f"  {key}: {value.__repr__()}"
                 for key, value in self.__dict__.items()]
        return 'Matrix Problem:\n' + ('\n'.join(items))


def parse_header(path):
    r"""Parse the header of a SuiteSparse matrix file.

    The top of a MatrixMarket file will look like this:

    .. code::
        %%MatrixMarket matrix coordinate pattern general
        %-------------------------------------------------------------------------------
        % UF Sparse Matrix Collection, Tim Davis
        % http://www.cise.ufl.edu/research/sparse/matrices/HB/ash219
        % name: HB/ash219
        % [UNSYMMETRIC OVERDETERMINED PATTERN OF HOLLAND SURVEY. ASHKENAZI,1974]
        % id: 7
        % date: 1974
        % author: V. Askenazi
        % ed: A. Curtis, I. Duff, J. Reid
        % fields: title A name id date author ed kind
        % kind: least squares problem
        %-------------------------------------------------------------------------------
        % notes:
        % Brute force disjoint product matrices in tree algebra on n nodes, Nicolas Thiery
        % From Jean-Guillaume Dumas' Sparse Integer Matrix Collection,
        % ...
        %-------------------------------------------------------------------------------
        219 85 438
        1 1
        2 1
        3 1
        ...

    The header of a Rutherford-Boeing metadata file will be the same, but
    without the first line.

    This function only parses the leading comment lines for the pattern of
    "key: value", with the exception of the "title" that is in square brackets.

    Parameters
    ----------
    path : str or Path
        Path to the matrix file. It can be a MatrixMarket (.mtx) or
        Rutherford-Boeing metadata (.txt) file.

    Returns
    -------
    dict
        A dictionary containing the parsed metadata. The fields are:
    """
    if not Path(path).is_file():
        raise FileNotFoundError(f"File not found: {path}")

    metadata = {}

    # Get the header
    header_lines = []

    with open(path, 'r') as fp:
        # Read the header lines until we find a non-comment line
        for line in fp:
            if not line.startswith('%'):
                break
            header_lines.append(line.strip())

    has_notes = False
    notes_line = None

    for i, line in enumerate(header_lines):
        # Parse the header line
        # Title is the odd one out in square brackets
        title_match = re.search(r'\[([^\]]+)\]', line)
        if title_match:
            metadata['title'] = title_match.group(1).strip()
            continue

        # Match the other key: value pairs
        g = re.match(r'^%\s*([^:]+):(.*)', line)
        if g:
            key = g.group(1).strip().lower()
            value = g.group(2).strip()

            if key.startswith('http') or key == 'fields':
                continue
            elif key == 'id' or key == 'date':
                # Convert id to int and date (year) to int
                try:
                    value = int(value)
                except ValueError:
                    pass
            elif key == 'notes':
                has_notes = True
                notes_line = i + 1  # Store the line number for notes
                break

            # Add the data to the output struct
            metadata[key] = value

    if has_notes:
        # Read all of the notes into one string
        notes = '\n'.join([line.split('%', 1)[1].lstrip()
                           for line in header_lines[notes_line:]
                           if not line.startswith('%---')])
        metadata['notes'] = notes

    return metadata


def load_problem(matrix_path):
    """Load a SuiteSparse matrix problem from a file.

    Parameters
    ----------
    matrix_path : str or Path
        Path to the matrix file. It can be a MatrixMarket (.mtx),
        Rutherford-Boeing (.rb), or MATLAB (.mat) file.

    Returns
    -------
    MatrixProblem
        An instance of `MatrixProblem` containing the matrix and its metadata.
    """
    fmt = matrix_path.suffix

    if fmt == '.mtx':
        A = mmread(matrix_path)
        rhs_path = matrix_path.with_stem(matrix_path.stem + '_b')
        b = mmread(rhs_path) if rhs_path.exists() else None
        metadata = parse_header(matrix_path)

        return MatrixProblem(A=A, b=b, **metadata)

    elif fmt == '.rb':
        try:
            A = hb_read(matrix_path)
        except ValueError as e:
            print(f"RB error: {e}")
            raise NotImplementedError(e)

        # RHS is in MatrixMarket format
        rhs_path = (
            matrix_path
            .with_stem(matrix_path.stem + '_b')
            .with_suffix('.mtx')
        )
        b = mmread(rhs_path) if rhs_path.exists() else None

        metadata = parse_header(matrix_path.with_suffix('.txt'))

        return MatrixProblem(A=A, b=b, **metadata)

    elif fmt == '.mat':
        # NOTE scipy.io.loadmat does not support v7.3+ MAT-files
        # Use the HDF5 interface to load these files.
        try:
<<<<<<< HEAD
=======
            # Try to load a < v7.3 MAT-file using the scipy.io.loadmat
>>>>>>> 8cb9fe34
            mat = loadmat(
                matrix_path,
                squeeze_me=True,
                spmatrix=False    # return coo_array instead of coo_matrix
            )
<<<<<<< HEAD
        except NotImplementedError as e:
            # FIXME scipy.io.loadmat does not support v7.3+ files (only up to
            # 7.2) Use the HDF5 interface to load these files.
            raise e

        problem_mat = mat['Problem']

        # problem_mat is a structured numpy array of arrays, so get the
        # individual items as a dictionary
        data = {
            k: problem_mat[k].item()
            for k in problem_mat.dtype.names
            if k != 'notes'
        }

        # notes is a multi-line string (aka 2D character array)
        if 'notes' in problem_mat.dtype.names:
            data['notes'] = '\n'.join(
                [x.rstrip() for x in problem_mat['notes'].tolist()]
            )
    else:
        raise ValueError(f"Unknown format: {fmt}")

    return MatrixProblem(**data)

=======

            # `mat` will be a dictionary-like structure with MATLAB variables
            problem_mat = mat['Problem']

            # problem_mat is a structured numpy array of arrays, so get the
            # individual items as a dictionary
            data = {
                k: problem_mat[k].item()
                for k in problem_mat.dtype.names
                if k != 'notes'
            }

            # notes is a multi-line string (aka 2D character array)
            if 'notes' in problem_mat.dtype.names:
                data['notes'] = '\n'.join(problem_mat['notes'].tolist())

        except NotImplementedError as e:
            # Use the HDF5 interface
            mat = read_mat(matrix_path)

            data = mat['Problem']

            # notes is a multi-line string (aka 2D character array)
            if 'notes' in data:
                data['notes'] = '\n'.join([x.rstrip() for x in data['notes']])

        return MatrixProblem(**data)

    else:
        raise ValueError(f"Unknown format: {fmt}")

>>>>>>> 8cb9fe34

def get_ss_problem(index=None, mat_id=None, group=None, name=None, fmt='mat'):
    """Get a SuiteSparse matrix problem by ID, group, or name.

    Parameters
    ----------
    index : DataFrame
        The DataFrame containing the SuiteSparse index.
    mat_id : int
        The unique identifier of the matrix.
    group : str
        The group name of the matrix.
    name : str
        The name or a pattern matching the name of the matrix.
    fmt : str in {'MM', 'RB', 'mat'}, optional
        The format of the matrix file to return. Defaults to 'mat'.

    Returns
    -------
    MatrixProblem
        The matrix problem instance containing the matrix and its metadata.
    """
    if index is None:
        index = get_ss_index()

    if mat_id is None and (group is None or name is None):
        raise ValueError("One of `mat_id` or the pair "
                         "(`group`, `name`) must be specified.")

    if fmt not in ['MM', 'RB', 'mat']:
        raise ValueError("Format must be one of 'MM', 'RB', 'mat'.")

    if mat_id is not None:
        if group is not None or name is not None:
            warnings.warn("If `mat_id` is specified, "
                          "`group` and `name` are ignored.")

        row = index.set_index('id').loc[mat_id]
        row['id'] = mat_id
    elif group is not None and name is not None:
        row = index.set_index(['Group', 'Name']).loc[group, name]
        row['Group'] = group
        row['Name'] = name

    return get_ss_problem_from_row(row, fmt=fmt)


def get_path_from_row(row, fmt='mat'):
    """Get a SuiteSparse matrix problem from a DataFrame row.

    This function is useful for iterating over rows in the SuiteSparse index,
    typically after filtering to a desired subset.

    .. code::
        for index, row in df.iterrows():
            problem = get_ss_problem_from_row(row, fmt='mat')
            A = problem.A
            # ... operate on the matrix ...

    It skips the checks and re-indexing used by `get_ss_problem`, so it is
    faster when iterating.

    Parameters
    ----------
    row : Series
        A row from the SuiteSparse index DataFrame containing the matrix.
    fmt : str in {'MM', 'RB', 'mat'}, optional
        The format of the matrix file to return. Defaults to 'mat'.

    Returns
    -------
    MatrixProblem
        The matrix problem instance containing the matrix and its metadata.
    """
    if fmt not in ['MM', 'RB', 'mat']:
        raise ValueError("Format must be one of 'MM', 'RB', 'mat'.")

    # Get the download path and URL
    has_tar = fmt in ['MM', 'RB']
    tar_ext = '.tar.gz' if has_tar else '.mat'
    path_tail = (Path(fmt) / row['Group'] / row['Name']).with_suffix(tar_ext)
    url = f"{SS_ROOT_URL}/{path_tail.as_posix()}"

    mat_extd = dict(
        MM='.mtx',
        RB='.rb',
        mat='.mat',
    )
    mat_ext = mat_extd[fmt]

    local_tar_path = SS_DIR / path_tail
    local_matrix_file = (
        # add extra directory for MM and RB tar files
        local_tar_path.parent / row['Name'] / row['Name']
        if has_tar
        else local_tar_path
    ).with_suffix(mat_ext)

    if not local_tar_path.exists():
        download_file(url, local_tar_path)

    if has_tar and not local_matrix_file.exists():
        with tarfile.open(local_tar_path, 'r:gz') as tar:
            tar.extractall(path=local_tar_path.parent)
            print(f"Extracted {local_tar_path} to {local_tar_path.parent}")

        # Remove the tar file after extraction
        local_tar_path.unlink()

    return local_matrix_file


def get_ss_problem_from_row(row, fmt='mat'):
    matrix_file = get_path_from_row(row, fmt=fmt)
    return load_problem(matrix_file)


def get_ss_problem_from_file(matrix_file):
    return load_problem(matrix_file)


def is_real(A):
    """Check if a sparse matrix is real-valued.

    Parameters
    ----------
    A : sparse.sparray
        The sparse matrix to check.

    Returns
    -------
    bool
        True if the matrix is real-valued, False otherwise.
    """
    return np.issubdtype(A.dtype, np.floating)


def is_complex(A):
    """Check if a sparse matrix is complex-valued.

    Parameters
    ----------
    A : sparse.sparray
        The sparse matrix to check.

    Returns
    -------
    bool
        True if the matrix is complex-valued, False otherwise.
    """
    return np.issubdtype(A.dtype, np.complexfloating)

# =============================================================================
# =============================================================================<|MERGE_RESOLUTION|>--- conflicted
+++ resolved
@@ -368,42 +368,12 @@
         # NOTE scipy.io.loadmat does not support v7.3+ MAT-files
         # Use the HDF5 interface to load these files.
         try:
-<<<<<<< HEAD
-=======
             # Try to load a < v7.3 MAT-file using the scipy.io.loadmat
->>>>>>> 8cb9fe34
             mat = loadmat(
                 matrix_path,
                 squeeze_me=True,
                 spmatrix=False    # return coo_array instead of coo_matrix
             )
-<<<<<<< HEAD
-        except NotImplementedError as e:
-            # FIXME scipy.io.loadmat does not support v7.3+ files (only up to
-            # 7.2) Use the HDF5 interface to load these files.
-            raise e
-
-        problem_mat = mat['Problem']
-
-        # problem_mat is a structured numpy array of arrays, so get the
-        # individual items as a dictionary
-        data = {
-            k: problem_mat[k].item()
-            for k in problem_mat.dtype.names
-            if k != 'notes'
-        }
-
-        # notes is a multi-line string (aka 2D character array)
-        if 'notes' in problem_mat.dtype.names:
-            data['notes'] = '\n'.join(
-                [x.rstrip() for x in problem_mat['notes'].tolist()]
-            )
-    else:
-        raise ValueError(f"Unknown format: {fmt}")
-
-    return MatrixProblem(**data)
-
-=======
 
             # `mat` will be a dictionary-like structure with MATLAB variables
             problem_mat = mat['Problem']
@@ -435,7 +405,6 @@
     else:
         raise ValueError(f"Unknown format: {fmt}")
 
->>>>>>> 8cb9fe34
 
 def get_ss_problem(index=None, mat_id=None, group=None, name=None, fmt='mat'):
     """Get a SuiteSparse matrix problem by ID, group, or name.
