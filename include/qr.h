--- conflicted
+++ resolved
@@ -203,13 +203,9 @@
  *
  * @param A  the matrix to factorize
  * @param S  the symbolic analysis of A
-<<<<<<< HEAD
- * @param tol  the tolerance for the column pivoting
-=======
  * @param tol  the tolerance for the column pivoting. If the norm of a column of
  *        `A` is less than `tol`, then the column is pivoted to the end of the
  *        matrix.
->>>>>>> 291f024d
  *
  * @return the numeric factorization
  */
